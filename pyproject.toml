--- conflicted
+++ resolved
@@ -9,10 +9,6 @@
     "nasbench@git+https://github.com/automl-classroom/nasbench-for-automl-lectures",
     "protobuf==3.20.*",
     "wandb",
-<<<<<<< HEAD
-    "fvcore",
-=======
->>>>>>> 3ea06c86
 ]
 requires-python = ">=3.8"
 authors = [{ name = "Arjun Krishnakumar", email = "arjun.krishnakumar.mec@gmail.com" }]
