--- conflicted
+++ resolved
@@ -56,11 +56,8 @@
         self.partial_connector = partial_connector
         self.is_reduction_cell = is_reduction_cell
         self.dropout = dropout
-<<<<<<< HEAD
         self.weight_entangler = weight_entangler
-=======
         self.is_argmax_sampler = is_argmax_sampler
->>>>>>> 683841eb
 
     def forward(
         self,
@@ -69,19 +66,17 @@
     ) -> torch.Tensor:
         if self.dropout:
             alphas = self.dropout.apply_mask(alphas)
-        if self.partial_connector is not None:
+
+        # TODO[DESIGN]: How can weight entanglement work with partial connections?
+        if self.weight_entangler is not None:
+            return self.weight_entangler.forward(x, self.ops, alphas)
+
+        # TODO[DESIGN]: PartialConnector shouldn't have to implement everything that
+        # follows this if block, but it does. Not very clean.
+        if self.partial_connector:
             self.partial_connector.is_reduction_cell = self.is_reduction_cell
-
-        if self.partial_connector:
             return self.partial_connector(x, alphas, self.ops, self.is_argmax_sampler)
 
-<<<<<<< HEAD
-        if self.weight_entangler is not None:
-            output = self.weight_entangler.forward(x, self.ops, alphas)
-        else:
-            states = [op(x) * alpha for op, alpha in zip(self.ops, alphas)]
-            output = sum(states)
-=======
         if self.is_argmax_sampler:
             argmax = torch.argmax(alphas)
             states = [
@@ -90,8 +85,8 @@
             ]
         else:
             states = [op(x) * alpha for op, alpha in zip(self.ops, alphas)]
->>>>>>> 683841eb
 
+        output = sum(states)
         return output
 
     def change_op_channel_size(self, wider: int | None = None) -> None:
