from __future__ import annotations

from abc import ABC, abstractmethod
from typing import Any, Callable, Literal

import torch
import torch.nn as nn  # noqa: PLR0402

from confopt.oneshot.base_component import OneShotComponent
from confopt.utils import AverageMeter, reset_gm_score_attributes


class ModelWrapper(nn.Module, ABC):
    def __init__(self, model: nn.Module):
        super().__init__()
        self.model = model


class SearchSpace(ModelWrapper):
    def __init__(self, model: nn.Module):
        super().__init__(model)
        self.components: list[OneShotComponent] = []

    @property
    @abstractmethod
    def arch_parameters(self) -> list[nn.Parameter]:
        pass

    @property
    @abstractmethod
    def beta_parameters(self) -> list[nn.Parameter] | None:
        pass

    @abstractmethod
    def set_arch_parameters(self, arch_parameters: list[nn.Parameter]) -> None:
        pass

    def get_cell_types(self) -> list[str]:
        return ["normal"]

    def set_sample_function(self, sample_function: Callable) -> None:
        self.model.sample = sample_function

    def model_weight_parameters(self) -> list[nn.Parameter]:
        arch_param_ids = {id(p) for p in getattr(self, "arch_parameters", [])}
        beta_param_ids = {id(p) for p in getattr(self, "beta_parameters", [])}

        all_parameters = [
            p
            for p in self.model.parameters()
            if id(p) not in arch_param_ids and id(p) not in beta_param_ids
        ]

        return all_parameters

    def prune(self, prune_fraction: float) -> None:
        """Prune the candidates operations of the supernet."""
        self.model.prune(prune_fraction=prune_fraction)  # type: ignore

    def forward(self, x: torch.Tensor) -> tuple[torch.Tensor, torch.Tensor]:
        return self.model(x)  # type: ignore

    def new_epoch(self) -> None:
        for component in self.components:
            component.new_epoch()

    def new_step(self) -> None:
        for component in self.components:
            component.new_step()

    def get_num_ops(self) -> int:
        """Get number of operations in an edge of a cell of the model.

        Returns:
            int: Number of operations
        """
        raise NotImplementedError("get_num_ops is not implemented for this searchpace")

    def get_num_edges(self) -> int:
        """Get number of edges in a cell of the model.

        Returns:
            int: Number of edges
        """
        raise NotImplementedError(
            "get_num_edges is not implemented for this searchpace"
        )

    def get_num_nodes(self) -> int:
        """Get number of nodes in a cell of the model.

        Returns:
            int: Number of nodes
        """
        raise NotImplementedError(
            "get_num_nodes is not implemented for this searchpace"
        )


class ArchAttentionSupport(ModelWrapper):
    def set_arch_attention(self, enabled: bool) -> None:
        """Enable or disable attention between architecture parameters."""
        self.model.is_arch_attention_enabled = enabled


class GradientMatchingScoreSupport(ModelWrapper):
    @abstractmethod
    def preserve_grads(self) -> None:
        """Preserve the gradients of the model for gradient matching later."""
        ...

    @abstractmethod
    def update_gradient_matching_scores(
        self,
        early_stop: bool = False,
        early_stop_frequency: int = 20,
        early_stop_threshold: float = 0.4,
    ) -> None:
        """Update the gradient matching scores of the model."""
        ...

    def calc_avg_gm_score(self) -> float:
        """Calculate the average gradient matching score of the model.

        Returns:
            float: The average gradient matching score of the model.
        """
        sim_avg = []
        for module in self.model.modules():
            if hasattr(module, "running_sim"):
                sim_avg.append(module.running_sim.avg)
        if len(sim_avg) == 0:
            return 0
        avg_gm_score = sum(sim_avg) / len(sim_avg)
        return avg_gm_score

    def reset_gm_score_attributes(self) -> None:
        """Reset the gradient matching score attributes of the model."""
        for module in self.modules():
            reset_gm_score_attributes(module)

    def reset_gm_scores(self) -> None:
        """Reset the gradient matching scores of the model."""
        for module in self.model.modules():
            if hasattr(module, "running_sim"):
                module.running_sim.reset()


class LayerAlignmentScoreSupport(ModelWrapper):
    def __init__(self, model: nn.Module):
        super().__init__(model)
        self.score_types = ["mean", "first_last"]
        self.cell_types = ["normal", "reduce"]
        self.layer_alignment_meters: dict[str, dict] = {
            score_type: {} for score_type in self.score_types
        }

        for score_type in self.score_types:
            for cell_type in self.cell_types:
                self.layer_alignment_meters[score_type][cell_type] = AverageMeter()

    def get_layer_alignment_scores_as_strings(self) -> list[str]:
        """Get the layer alignment scores of the model as strings.

        Returns:
            list[str]: A list containing the layer alignment scores of the model
            as strings.
        """
        layer_alignment_scores = []

        for score_type in self.score_types:
            for cell_type in self.cell_types:
                layer_alignment_scores.append(
                    f"Layer Alignment Score ({score_type}) for cell type: {cell_type}: "
                    + f"{self.layer_alignment_meters[score_type][cell_type].avg:.4f}"
                )

        return layer_alignment_scores

    def reset_layer_alignment_scores(self) -> None:
        """Reset the layer alignment scores of the model."""
        for score_type in self.score_types:
            for cell_type in self.cell_types:
                self.layer_alignment_meters[score_type][cell_type].reset()

    def update_layer_alignment_scores(self) -> None:
        """Update the layer alignment scores of the model."""
        # Update the "mean" scores
        score_normal, score_reduce = self.get_mean_layer_alignment_score()
        self.layer_alignment_meters["mean"]["normal"].update(val=score_normal)
        self.layer_alignment_meters["mean"]["reduce"].update(val=score_reduce)

        # Update the "first_last" scores
        (
            score_normal_first,
            score_normal_last,
        ) = self.get_first_and_last_layer_alignment_score()
        self.layer_alignment_meters["first_last"]["normal"].update(
            val=score_normal_first
        )
        self.layer_alignment_meters["first_last"]["reduce"].update(
            val=score_normal_last
        )

    def get_layer_alignment_scores(self) -> dict[str, Any]:
        """Get the layer alignment scores of the model.

        Returns:
            dict[str, Any]: A dictionary containing the layer alignment scores of
            the model.
        """
        layer_alignment_scores = {}
        for score_type in self.score_types:
            for cell_type in self.cell_types:
                layer_alignment_scores[
                    f"layer_alignment_scores/{score_type}/{cell_type}"
                ] = self.layer_alignment_meters[score_type][cell_type].avg

        return layer_alignment_scores

    @abstractmethod
    def get_mean_layer_alignment_score(self) -> tuple[float, float]:
        """Get the mean layer alignment score of the model.

        Returns:
            tuple[float, float]: The mean layer alignment score of the normal
            and reduction cell.

        """

    @abstractmethod
    def get_first_and_last_layer_alignment_score(self) -> tuple[float, float]:
        """Get the layer alignment score for the first and last layer of the model.

        Returns:
            tuple[float, float]: The layer alignment score of the first and last layer
            of normal and reduction cells.

        """


class OperationStatisticsSupport(ModelWrapper):
    @abstractmethod
    def get_num_skip_ops(self) -> dict[str, int]:
        """Get the number of skip operations in the model.

        Returns:
            dict[str, int]: A dictionary containing the number of skip operations
            in different types of cells. E.g., for DARTS, the dictionary would
            contain the keys "skip_connections/normal" and "skip_connections/reduce"
            with the number of skip operations.
            In NB201, the dictionary would contain only "skip_connections/normal".
        """

    def get_op_stats(self) -> dict[str, Any]:
        """Get the all the candidate operation statistics of the model."""
        skip_ops_stats = self.get_num_skip_ops()

        all_stats = {}
        all_stats.update(skip_ops_stats)
        # all_stats.update(other_stats) # Add other stats here

        return all_stats


class PerturbationArchSelectionSupport(ModelWrapper):
    @abstractmethod
    def is_topology_supported(self) -> bool:
        """Returns:
        bool: Whether topology search is supported or not for the SearchSpace.
        """

    def set_topology(self, value: bool) -> None:
        """Set whether toplogy search is active for model or not."""
        self.topology = value

    @abstractmethod
    def get_candidate_flags(self, cell_type: Literal["normal", "reduce"]) -> list:
        """Get a list of candidate flags for selecting architecture.

        The candidate flags can be for edges or operations depending on whether
        topology is active or not.

        Returns:
            list: list of candidate flags
        """

    def get_edges_at_node(  # type: ignore
        self, selected_node: int  # noqa: ARG002
    ) -> list:
        """Get a list of edges at a node.

        Returns:
            list: list of outgoing edges from the selected node.
        """
        assert (
            self.is_topology_supported()
        ), "Topology should be supported for this function"

    @abstractmethod
    def remove_from_projected_weights(
        self,
        selected_edge: int,
        selected_op: int | None,
        cell_type: Literal["normal", "reduce"] = "normal",
    ) -> None:
        """Remove an operation or a edge (depending on topology) from the
        projected weights.
        """

    @abstractmethod
    def mark_projected_operation(
        self,
        selected_edge: int,
        selected_op: int,
        cell_type: Literal["normal", "reduce"],
    ) -> None:
        """Mark an operation on a given edge (of the cell type) in the candidate flags
        and projected weights to be already projected.
        """

    def mark_projected_edge(  # type: ignore
        self,
        selected_node: int,  # noqa: ARG002
        selected_edges: list[int],  # noqa: ARG002
        cell_type: str | None = None,  # noqa: ARG002
    ) -> None:
        """Mark an operation on a given edge (of the cell type) in the candidate flags
        and projected weights to be already projected.
        """
        assert (
            self.is_topology_supported()
        ), "Topology should be supported for this function"

    @abstractmethod
    def set_projection_mode(self, value: bool) -> None:
        """Set the model into projection mode.

        When projection mode is True, the weights used in forward are candidate weights.
        """

    @abstractmethod
    def set_projection_evaluation(self, value: bool) -> None:
        """Set the model into projection mode.

        When projection mode is True, the weights used in forward are the
        projected weights.
        """


class DrNASRegTermSupport(ModelWrapper):
    @abstractmethod
    def get_drnas_anchors(self) -> tuple[torch.Tensor, torch.Tensor]:
        """Get the anchors used in DrNAS.

        Returns:
            torch.Tensor: The DrNAS regularization term of the model.
        """
        ...


class FLOPSRegTermSupport(ModelWrapper):
    @abstractmethod
    def get_weighted_flops(self) -> torch.Tensor:
        """Get the FLOPS regularization term of the model.

        Returns:
            torch.Tensor: The FLOPS regularization term of the model.
        """
        ...


<<<<<<< HEAD
class InsertCellSupport(ModelWrapper):
    @abstractmethod
    def insert_new_cells(self, num_cells: int) -> None:
        """Insert new cells in the model.

        Args:
            num_cells (int): Number of cells to insert.
        """
        ...

    @abstractmethod
    def create_new_cell(self, pos: int) -> nn.Module:
        """Create a new cell in the model.

        Args:
            pos (int): Position to insert the new cell.

        Returns:
            nn.Module: The new cell.
        """
        ...
=======
class GradientStatsSupport(ModelWrapper):
    def __init__(self, model: nn.Module):
        super().__init__(model)
        self.model.is_gradient_stats_enabled = True
        self.n_cells = len(self.model.cells)
        self.cell_grads_meters = {idx: AverageMeter() for idx in range(self.n_cells)}

    def reset_grad_stats(self) -> None:
        for cell_grad_meter in self.cell_grads_meters.values():
            cell_grad_meter.reset()

    def _calculate_gradient_norm(self, model: nn.Module) -> float:
        total_norm = 0.0

        for param in model.parameters():
            if param.grad is not None:
                param_norm = param.grad.data.norm(2)
                total_norm += param_norm.item() ** 2
        total_norm = total_norm**0.5

        return total_norm

    def get_grad_stats(self) -> dict[str, Any]:
        """Get the gradient statistics of the model.

        Returns:
            dict[str, Any]: A dictionary containing the gradient statistics
            of the model.
        """
        cell_grad_stats = self.get_cell_grad_stats()

        all_stats = {}
        all_stats.update(cell_grad_stats)
        # all_stats.update(other_stats) # Add other stats here

        return all_stats

    def get_cell_grad_stats(self) -> dict[str, Any]:
        """Get the gradient statistics of the cells in the model.

        Returns:
            dict[str, Any]: A dictionary containing the gradient statistics of
            the cells in the model.
        """
        cell_grad_stats = {}
        for idx, cell_grad_meter in self.cell_grads_meters.items():
            cell_grad_stats[
                f"gradient_stats/cell_{idx}_grad_norm"
            ] = cell_grad_meter.avg

        return cell_grad_stats

    def update_grad_stats(self) -> None:
        """Compute the gradient statistics of the cells in the model."""
        for idx, cell in enumerate(self.model.cells):
            self.cell_grads_meters[idx].update(self._calculate_gradient_norm(cell))
>>>>>>> 74327c68
<|MERGE_RESOLUTION|>--- conflicted
+++ resolved
@@ -370,7 +370,6 @@
         ...
 
 
-<<<<<<< HEAD
 class InsertCellSupport(ModelWrapper):
     @abstractmethod
     def insert_new_cells(self, num_cells: int) -> None:
@@ -392,7 +391,8 @@
             nn.Module: The new cell.
         """
         ...
-=======
+
+
 class GradientStatsSupport(ModelWrapper):
     def __init__(self, model: nn.Module):
         super().__init__(model)
@@ -448,5 +448,4 @@
     def update_grad_stats(self) -> None:
         """Compute the gradient statistics of the cells in the model."""
         for idx, cell in enumerate(self.model.cells):
-            self.cell_grads_meters[idx].update(self._calculate_gradient_norm(cell))
->>>>>>> 74327c68
+            self.cell_grads_meters[idx].update(self._calculate_gradient_norm(cell))