--- conflicted
+++ resolved
@@ -511,9 +511,6 @@
             for row_idx, row in enumerate(param.grad.data):
                 self.arch_row_grads_meters[f"arch_param_{idx}_row_{row_idx}"].update(
                     row.norm(2).item()
-<<<<<<< HEAD
-                )
-=======
                 )
 
 
@@ -525,5 +522,4 @@
         Returns:
             torch.Tensor: The FairDARTS regularization term of the model.
         """
-        ...
->>>>>>> 255b271d
+        ...