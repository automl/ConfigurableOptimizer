--- conflicted
+++ resolved
@@ -299,6 +299,13 @@
         self.weights[weight_type].append(weights)
 
     def sample_weights(self) -> tuple[torch.Tensor, torch.Tensor]:
+        if self.projection_mode:
+            weights_normal, weights_reduce = (
+                self.get_projected_weights("normal"),
+                self.get_projected_weights("reduce"),
+            )
+            return weights_normal, weights_reduce
+
         weights_normal_to_sample = self.alphas_normal
         weights_reduce_to_sample = self.alphas_reduce
 
@@ -335,17 +342,7 @@
         self.weights["normal"] = []
         self.weights["reduce"] = []
 
-<<<<<<< HEAD
-        if self.projection_mode:
-            weights_normal, weights_reduce = (
-                self.get_projected_weights("normal"),
-                self.get_projected_weights("reduce"),
-            )
-        else:
-            weights_normal, weights_reduce = self.sample_with_mask()
-=======
         weights_normal, weights_reduce = self.sample_weights()
->>>>>>> 35b50ce9
 
         for _i, cell in enumerate(self.cells):
             if cell.reduction:
@@ -373,16 +370,7 @@
         self.weights["normal"] = []
         self.weights["reduce"] = []
 
-<<<<<<< HEAD
-        if self.projection_mode:
-            weights_normal, weights_reduce = self.get_projected_weights(
-                "normal"
-            ), self.get_projected_weights("reduce")
-        else:
-            weights_normal, weights_reduce = self.sample_with_mask()
-=======
         weights_normal, weights_reduce = self.sample_weights()
->>>>>>> 35b50ce9
 
         for _i, cell in enumerate(self.cells):
             if cell.reduction:
