--- conflicted
+++ resolved
@@ -8,12 +8,8 @@
 from confopt.utils import drop_path
 from confopt.utils.normalize_params import normalize_params
 
-<<<<<<< HEAD
-from .genotypes import PRIMITIVES, DARTSGenotype
 from .model import NetworkCIFAR, NetworkImageNet
-=======
-from .genotypes import BABY_PRIMITIVES, PRIMITIVES, Genotype
->>>>>>> 7f94194b
+from .genotypes import BABY_PRIMITIVES, PRIMITIVES, DARTSGenotype
 from .operations import OPS, FactorizedReduce, Identity, ReLUConvBN
 
 NUM_CIFAR_CLASSES = 10
@@ -565,7 +561,6 @@
 
     def _discretize(self) -> NetworkCIFAR | NetworkImageNet:
         genotype = self.genotype()
-<<<<<<< HEAD
         if (
             self._num_classes == NUM_CIFAR_CLASSES
             or self._num_classes == NUM_CIFAR100_CLASSES
@@ -589,26 +584,25 @@
             raise ValueError(
                 "number of classes is not a valid number of any of the datasets"
             )
-=======
-        discrete_model = Network(
-            C=self._C,
-            num_classes=self._num_classes,
-            layers=self._layers,
-            criterion=self._criterion,  # TODO: what is this
-            steps=self._steps,
-            multiplier=self._multiplier,
-            stem_multiplier=self.stem[-1].num_features,  # type: ignore
-            edge_normalization=False,
-            discretized=True,
-            is_baby_darts=self.is_baby_darts,
-        )
-        for cell in discrete_model.cells:
-            if cell.reduction:
-                cell._discretize(genotype)  # type: ignore
-            else:
-                cell._discretize(genotype)  # type: ignore
-        discrete_model._arch_parameters = None  # type: ignore
->>>>>>> 7f94194b
+#         discrete_model = Network(
+#             C=self._C,
+#             num_classes=self._num_classes,
+#             layers=self._layers,
+#             criterion=self._criterion,  # TODO: what is this
+#             steps=self._steps,
+#             multiplier=self._multiplier,
+#             stem_multiplier=self.stem[-1].num_features,  # type: ignore
+#             edge_normalization=False,
+#             discretized=True,
+#             is_baby_darts=self.is_baby_darts,
+#         )
+#         for cell in discrete_model.cells:
+#             if cell.reduction:
+#                 cell._discretize(genotype)  # type: ignore
+#             else:
+#                 cell._discretize(genotype)  # type: ignore
+#         discrete_model._arch_parameters = None  # type: ignore
+
         discrete_model.to(next(self.parameters()).device)
 
         return discrete_model
