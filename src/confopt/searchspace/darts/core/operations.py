from __future__ import annotations

import torch
from torch import nn

<<<<<<< HEAD
from confopt.oneshot.weightentangler import ConvolutionalWEModule
from confopt.utils.reduce_channels import (
    reduce_bn_features,
    reduce_conv_channels,
)
=======
from confopt.searchspace.common import Conv2DLoRA
import confopt.utils.reduce_channels as rc
>>>>>>> 683841eb

DEVICE = torch.device("cuda") if torch.cuda.is_available() else torch.device("cpu")
OPS = {
    "none": lambda C, stride, affine: Zero(stride),  # noqa: ARG005
    "avg_pool_3x3": lambda C, stride, affine: Pooling(C, stride, "avg", affine=affine),
    "max_pool_3x3": lambda C, stride, affine: Pooling(C, stride, "max", affine=affine),
    "skip_connect": lambda C, stride, affine: (
        Identity() if stride == 1 else FactorizedReduce(C, C, affine=affine)
    ),
    "sep_conv_3x3": lambda C, stride, affine: SepConv(
        C, C, 3, stride, 1, affine=affine
    ),
    "sep_conv_5x5": lambda C, stride, affine: SepConv(
        C, C, 5, stride, 2, affine=affine
    ),
    "sep_conv_7x7": lambda C, stride, affine: SepConv(
        C, C, 7, stride, 3, affine=affine
    ),
    "dil_conv_3x3": lambda C, stride, affine: DilConv(
        C, C, 3, stride, 2, 2, affine=affine
    ),
    "dil_conv_5x5": lambda C, stride, affine: DilConv(
        C, C, 5, stride, 4, 2, affine=affine
    ),
    "conv_7x1_1x7": lambda C, stride, affine: Conv7x1Conv1x7BN(
        C, stride, affine=affine
    ),
}


class ReLUConvBN(nn.Module):
    def __init__(
        self,
        C_in: int,
        C_out: int,
        kernel_size: int,
        stride: int,
        padding: int,
        affine: bool = True,
    ) -> None:
        """ReLU-Convolution-BatchNorm Block Class.

        Args:
            C_in (int): Number of input channels.
            C_out (int): Number of output channels.
            kernel_size (int or tuple[int, int]): Size of the convolutional kernel.
            stride (int or tuple[int, int]): Stride for the convolution operation.
            padding (int or tuple[int, int]): Padding for the convolution operation.
            affine (bool): Whether to apply affine transformations in BatchNorm.

        Attributes:
            op (nn.Sequential): Sequential block containing ReLU, Convolution,
            and BatchNorm operations.

        Note:
            This class represents a ReLU-Convolution-BatchNorm block commonly used in
            neural network architectures.
        """
        super().__init__()
        self.op = nn.Sequential(
            nn.ReLU(inplace=False),
            Conv2DLoRA(
                C_in,
                C_out,
                kernel_size,
                stride=stride,
                padding=padding,
                bias=False,
            ),
            nn.BatchNorm2d(C_out, affine=affine),
        )

    def forward(self, x: torch.Tensor) -> torch.Tensor:
        """Forward pass through the ReLUConvBN block.

        Args:
            x (torch.Tensor): Input tensor to the block.

        Returns:
            torch.Tensor: The output tensor of the forward pass.

        Note:
            This method performs a forward pass through the ReLUConvBN block, applying
            ReLU activation,
            convolution, and BatchNorm operations to the input tensor.
        """
        return self.op(x)  # type: ignore

    def change_channel_size(self, k: float, device: torch.device = DEVICE) -> None:
        """Change the number of input and output channels in the ReLUConvBN block.

        Args:
            k (int): The new number of input and output channels would be 1/k of the
            original size.
            device (torch.device, optional): The device to which the operations are
            moved. Defaults to DEVICE.

        Note:
            This method dynamically changes the number of output channels in the
            ReLUConvBN block.
        """
        self.op[1] = rc.reduce_conv_channels(self.op[1], k, device)
        self.op[2] = rc.reduce_bn_features(self.op[2], k, device)

    def activate_lora(self, r: int) -> None:
        self.op[1].activate_lora(r)


class Pooling(nn.Module):
    def __init__(
        self,
        C: int,
        stride: int | tuple[int, int],
        mode: str,
        affine: bool = False,
    ) -> None:
        """Pooling Block Class.

        Args:
            C (int): Number of channels.
            stride (int or tuple[int, int]): Stride for the pooling operation.
            mode (str): Pooling mode, either "avg" for average pooling or "max" for
            max pooling.
            affine (bool, optional): Whether to apply affine transformations in
            BatchNorm (if preprocess is used). Defaults to True.

        Attributes:
            op (nn.Sequential): The pooling operation used inside this operation

        Note:
            This class represents a pooling block with optional mode.
        """
        super().__init__()
        if mode == "avg":
            op = nn.AvgPool2d(3, stride=stride, padding=1, count_include_pad=False)
        elif mode == "max":
            op = nn.MaxPool2d(3, stride=stride, padding=1)  # type: ignore
        else:
            raise ValueError(f"Invalid mode={mode} in POOLING")
        self.op = nn.Sequential(op, nn.BatchNorm2d(C, affine=affine))

    def forward(self, inputs: torch.Tensor) -> torch.Tensor:
        """Forward pass through the Pooling block.

        Args:
            inputs (torch.Tensor): Input tensor to the block.

        Returns:
            torch.Tensor: The output tensor of the forward pass.

        Note:
            This method performs a forward pass through the Pooling block
            applying pooling based on the specified mode.
        """
        return self.op(inputs)  # type: ignore

    def change_channel_size(self, k: float, device: torch.device = DEVICE) -> None:
        """Change the number of input and output channels in the Pooling block's batch
        norm features.

        Args:
            k (int): The new number of input and output channels would be 1/k of the
            original size.
            device (torch.device, optional): The device to which the operations are
            moved. Defaults to DEVICE.
        """
        self.op[1] = rc.reduce_bn_features(self.op[1], k, device)


class DilConv(ConvolutionalWEModule):
    def __init__(
        self,
        C_in: int,
        C_out: int,
        kernel_size: int | tuple[int, int],
        stride: int,
        padding: int,
        dilation: int,
        affine: bool = True,
    ) -> None:
        """Dilated Convolution operation.

        This class defines a Dilated Convolution operation, which consists of two
        convolutional layers with different dilation rates. It is commonly used in
        neural network architectures for various tasks.

        Args:
            C_in (int): Number of input channels.
            C_out (int): Number of output channels.
            kernel_size (int): Size of the convolutional kernel.
            stride (int): Stride for the convolution.
            padding (int): Padding for the convolution.
            dilation (int): Dilation factor for the convolution operation.
            affine (bool): If True, use affine transformations in Batch Normalization.

        Attributes:
            op (nn.Sequential): Sequential Block containing ReLU, Conv2d and
            BatchNorm2d.
        """
        super().__init__()
        self.kernel_size = (
            kernel_size if isinstance(kernel_size, int) else kernel_size[0]
        )
        self.stride = stride
        self.op = nn.Sequential(
            nn.ReLU(inplace=False),
            Conv2DLoRA(
                C_in,
                C_in,
                kernel_size=kernel_size,
                stride=stride,
                padding=padding,
                dilation=dilation,
                groups=C_in,
                bias=False,
            ),
            Conv2DLoRA(C_in, C_out, kernel_size=1, padding=0, bias=False),
            nn.BatchNorm2d(C_out, affine=affine),
        )

        self.__post__init__()

    def mark_entanglement_weights(self) -> None:
        self.op[1].can_entangle_weight = True

    def forward(self, x: torch.Tensor) -> torch.Tensor:
        """Perform a forward pass through the Dilated Convolution operation.

        Args:
            x (torch.Tensor): Input tensor.

        Returns:
            torch.Tensor: The output tensor after applying the Dilated Convolution.
        """
        return self.op(x)  # type: ignore

    def change_channel_size(self, k: float, device: torch.device = DEVICE) -> None:
        """Change the number of input and output channels in the DilConv's ops.

        Args:
            k (int): The new number of input and output channels would be 1/k of the
            original size.
            device (torch.device, optional): The device to which the operations are
            moved. Defaults to DEVICE.
        """
        self.op[1] = rc.reduce_conv_channels(self.op[1], k, device)
        self.op[2] = rc.reduce_conv_channels(self.op[2], k, device)
        self.op[3] = rc.reduce_bn_features(self.op[3], k, device)

    def activate_lora(self, r: int) -> None:
        self.op[1].activate_lora(r)
        self.op[2].activate_lora(r)


class SepConv(ConvolutionalWEModule):
    def __init__(
        self,
        C_in: int,
        C_out: int,
        kernel_size: int | tuple[int, int],
        stride: int,
        padding: int,
        affine: bool = True,
    ) -> None:
        """Separable Convolution-BatchNorm Block Class.

        Args:
            C_in (int): Number of input channels.
            C_out (int): Number of output channels.
            kernel_size (int or tuple[int, int]): Size of the convolutional kernel.
            stride (int or tuple[int, int]): Stride for the convolution operation.
            padding (int or tuple[int, int]): Padding for the convolution operation.
            dilation (int or tuple[int, int]): Dilation rate for the convolution
            operation.
            affine (bool): Whether to apply affine transformations in BatchNorm.

        Attributes:
            op (nn.Sequential): Sequential block containing ReLU, Depthwise Convolution,
                Pointwise Convolution, and BatchNorm operations.

        Note:
            This class represents a separable convolutional block, commonly used in
            neural network architectures.
        """
        super().__init__()
        self.kernel_size = (
            kernel_size if isinstance(kernel_size, int) else kernel_size[0]
        )
        self.stride = stride
        self.op = nn.Sequential(
            nn.ReLU(inplace=False),
            Conv2DLoRA(
                C_in,
                C_in,
                kernel_size=kernel_size,
                stride=stride,
                padding=padding,
                groups=C_in,
                bias=False,
            ),
            Conv2DLoRA(C_in, C_in, kernel_size=1, padding=0, bias=False),
            nn.BatchNorm2d(C_in, affine=affine),
            nn.ReLU(inplace=False),
            Conv2DLoRA(
                C_in,
                C_in,
                kernel_size=kernel_size,
                stride=1,
                padding=padding,
                groups=C_in,
                bias=False,
            ),
            Conv2DLoRA(C_in, C_out, kernel_size=1, padding=0, bias=False),
            nn.BatchNorm2d(C_out, affine=affine),
        )

        self.__post__init__()

    def mark_entanglement_weights(self) -> None:
        self.op[1].can_entangle_weight = True
        self.op[5].can_entangle_weight = True

    def forward(self, x: torch.Tensor) -> torch.Tensor:
        """Perform a forward pass through the Seperated Convolution operation.

        Args:
            x (torch.Tensor): Input tensor.

        Returns:
            torch.Tensor: The output tensor after applying the Dilated Convolution.
        """
        return self.op(x)  # type: ignore

    def change_channel_size(self, k: float, device: torch.device = DEVICE) -> None:
        """Change the number of input and output channels in the SepConv's ops.

        Args:
            k (int): The new number of input and output channels would be 1/k of the
            original size.
            device (torch.device, optional): The device to which the operations are
            moved. Defaults to DEVICE.
        """
        self.op[1] = rc.reduce_conv_channels(self.op[1], k, device)
        self.op[2] = rc.reduce_conv_channels(self.op[2], k, device)
        self.op[3] = rc.reduce_bn_features(self.op[3], k, device)
        self.op[5] = rc.reduce_conv_channels(self.op[5], k, device)
        self.op[6] = rc.reduce_conv_channels(self.op[6], k, device)
        self.op[7] = rc.reduce_bn_features(self.op[7], k, device)

    def activate_lora(self, r: int) -> None:
        self.op[1].activate_lora(r)
        self.op[2].activate_lora(r)
        self.op[5].activate_lora(r)
        self.op[6].activate_lora(r)


class Identity(nn.Module):
    def __init__(self) -> None:
        """Identity Block Class.

        Note:
            This class represents an identity block, which simply passes the input
            tensor through without any changes.

        Attributes:
            None
        """
        super().__init__()

    def forward(self, x: torch.Tensor) -> torch.Tensor:
        """Forward pass through the Identity block.

        Args:
            x (torch.Tensor): Input tensor.

        Returns:
            torch.Tensor: The input tensor unchanged.

        Note:
            This method performs a forward pass through the Identity block, returning
            the input tensor as-is.
        """
        return x

    def change_channel_size(self, k: float, device: torch.device = DEVICE) -> None:
        """Change the number of input and output channels in the Identity block
        (no operation performed).

        Args:
            k (int): The new number of input and output channels would be 1/k of the
            original size.
            device (torch.device, optional): The device to which the operations are
            moved. Defaults to DEVICE.

        Note:
            This method does not perform any operations, as the Identity block does
            not change the number of channels.
        """


class Zero(nn.Module):
    def __init__(self, stride: int) -> None:
        """Zero Block Class.

        Args:
            stride (int): Stride for the zero operation.

        Attributes:
            stride (int): Stride for the zero operation.

        Note:
            This class represents a block that performs a zero operation on the input
            tensor, adjusting the output tensor's dimensions based on the specified
            parameters.
        """
        super().__init__()
        self.stride = stride

    def forward(self, x: torch.Tensor) -> torch.Tensor:
        """Forward pass through the Zero block.

        Args:
            x (torch.Tensor): Input tensor.

        Returns:
            torch.Tensor: Output tensor with zeros, adjusted based on block parameters.

        Note:
            This method performs a forward pass through the Zero block,
            applying a zero operation to the input tensor and adjusting its dimensions
            accordingly.
        """
        if self.stride == 1:
            return x.mul(0.0)
        return x[:, :, :: self.stride, :: self.stride].mul(0.0)

    def change_channel_size(self, k: float, device: torch.device = DEVICE) -> None:
        """Change the number of input and output channels in the Zero block
        (no operation performed).

        Args:
            k (int): The new number of input and output channels would be 1/k of the
            original size.
            device (torch.device, optional): The device to which the operations are
            moved. Defaults to DEVICE.

        Note:
            This method does not perform any operations, as the Zero block does not
            change the number of channels.
        """


class FactorizedReduce(nn.Module):
    def __init__(self, C_in: int, C_out: int, affine: bool = True):
        """Factorized Reduce Block Class.

        Args:
            C_in (int): Number of input channels.
            C_out (int): Number of output channels.
            affine (bool): Whether to apply affine transformations in BatchNorm.

        Attributes:
            relu (nn.ReLU): ReLU activation layer.
            conv1 (nn.Conv2d): First Conv2d layer for factorized reduction.
            conv2 (nn.Conv2d): Second Conv2d layer for factorized reduction.
            bn (nn.BatchNorm2d): BatchNorm layer.
        """
        super().__init__()
        assert C_out % 2 == 0
        self.relu = nn.ReLU(inplace=False)
        self.conv_1 = Conv2DLoRA(
            C_in, C_out // 2, kernel_size=1, stride=2, padding=0, bias=False
        )
        self.conv_2 = Conv2DLoRA(
            C_in, C_out // 2, kernel_size=1, stride=2, padding=0, bias=False
        )
        self.bn = nn.BatchNorm2d(C_out, affine=affine)

    def forward(self, x: torch.Tensor) -> torch.Tensor:
        """Forward pass through the Factorized Reduce block.

        Args:
            x (torch.Tensor): Input tensor.

        Returns:
            torch.Tensor: Output tensor after factorized reduction.
        """
        x = self.relu(x)
        out = torch.cat([self.conv_1(x), self.conv_2(x[:, :, 1:, 1:])], dim=1)
        out = self.bn(out)
        return out

    def change_channel_size(self, k: float, device: torch.device = DEVICE) -> None:
        """Change the number of input and output channels in the Factorized Reduce
        block.

        Args:
            k (int): The new number of input and output channels would be 1/k of the
            original size.
            device (torch.device, optional): The device to which the operations are
            moved. Defaults to DEVICE.

        Note:
            This method dynamically changes the number of output channels in the block's
            convolutional layers and BatchNorm.
        """
        self.conv_1 = rc.reduce_conv_channels(self.conv_1, k, device)
        self.conv_2 = rc.reduce_conv_channels(self.conv_2, k, device)
        self.bn = rc.reduce_bn_features(self.bn, k, device)

    def activate_lora(self, r: int) -> None:
        self.conv_1.activate_lora(r)
        self.conv_2.activate_lora(r)


class Conv7x1Conv1x7BN(nn.Module):
    def __init__(
        self,
        C: int,
        stride: int,
        affine: bool = True,
    ) -> None:
        """Convolution operation using 7x1 and 1x7 kernels with Batch Normalization.

        Args:
            C (int): Number of input channels.
            stride (int): Stride for the convolution.
            affine (bool): If True, use affine transformations in Batch Normalization.

        Note: This class defines a convolution operation that uses two different
        convolutional kernels, 7x1 and 1x7, with Batch Normalization. This operation
        can be useful in neural network architectures for various tasks.
        """
        super().__init__()
        self.op = nn.Sequential(
            nn.ReLU(inplace=False),
            nn.Conv2d(C, C, (1, 7), stride=(1, stride), padding=(0, 3), bias=False),
            nn.Conv2d(C, C, (7, 1), stride=(stride, 1), padding=(3, 0), bias=False),
            nn.BatchNorm2d(C, affine=affine),
        )

    def forward(self, x: torch.Tensor) -> torch.Tensor:
        """Perform a forward pass through the Convolution operation.

        Args:
            x (torch.Tensor): Input tensor.

        Returns:
            torch.Tensor: The output tensor after applying the convolution operation.

        """
        return self.op(x)

    def change_channel_size(self, k: float, device: torch.device = DEVICE) -> None:
        """Modify the channel sizes of the operation by reducing them to 'k' channels.

        Args:
            k (int): The new number of channels.
            device (torch.device): The target device (default is 'DEVICE').

        Note: This method is used for architectural search and adjusts the number of
        channels in the Convolution operation.
        """
        self.op[1] = rc.reduce_conv_channels(self.op[1], k, device)
        self.op[2] = rc.reduce_conv_channels(self.op[2], k, device)
        self.op[3] = rc.reduce_bn_features(self.op[3], k, device)<|MERGE_RESOLUTION|>--- conflicted
+++ resolved
@@ -3,16 +3,9 @@
 import torch
 from torch import nn
 
-<<<<<<< HEAD
 from confopt.oneshot.weightentangler import ConvolutionalWEModule
-from confopt.utils.reduce_channels import (
-    reduce_bn_features,
-    reduce_conv_channels,
-)
-=======
 from confopt.searchspace.common import Conv2DLoRA
 import confopt.utils.reduce_channels as rc
->>>>>>> 683841eb
 
 DEVICE = torch.device("cuda") if torch.cuda.is_available() else torch.device("cpu")
 OPS = {
