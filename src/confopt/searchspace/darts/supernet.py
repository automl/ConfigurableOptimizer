from __future__ import annotations

from functools import partial
from typing import Literal

import torch
from torch import nn

from confopt.searchspace.common import (
    ArchAttentionSupport,
    DrNASRegTermSupport,
    FLOPSRegTermSupport,
    GradientMatchingScoreSupport,
    GradientStatsSupport,
    InsertCellSupport,
    LayerAlignmentScoreSupport,
    OperationStatisticsSupport,
    PerturbationArchSelectionSupport,
    SearchSpace,
)
from confopt.searchspace.darts.core.operations import OLES_OPS
from confopt.utils import update_gradient_matching_scores

from .core import DARTSSearchModel
from .core.genotypes import DARTSGenotype
from .core.model_search import preserve_grads

DEVICE = torch.device("cuda") if torch.cuda.is_available() else torch.device("cpu")


class DARTSSearchSpace(
    SearchSpace,
    ArchAttentionSupport,
    GradientMatchingScoreSupport,
    OperationStatisticsSupport,
    LayerAlignmentScoreSupport,
    DrNASRegTermSupport,
    FLOPSRegTermSupport,
    PerturbationArchSelectionSupport,
    InsertCellSupport,
    GradientStatsSupport,
):
    def __init__(self, *args, **kwargs):  # type: ignore
        """DARTS Search Space for Neural Architecture Search.

        This class represents a search space for neural architecture search using
        DARTS (Differentiable Architecture Search).

        Args:
            *args: Variable length positional arguments. These arguments will be
                passed to the constructor of the internal DARTSSearchModel.
            **kwargs: Variable length keyword arguments. These arguments will be
                passed to the constructor of the internal DARTSSearchModel.

        Keyword Args:
            C (int): Number of channels.
            num_classes (int): Number of output classes.
            layers (int): Number of layers in the network.
            criterion (nn.modules.loss._Loss): Loss function.
            steps (int): Number of steps in the search space cell.
            multiplier (int): Multiplier for channels in the cells.
            stem_multiplier (int): Stem multiplier for channels.
            edge_normalization (bool): Whether to use edge normalization.

        Methods:
            - arch_parameters: Get architectural parameters.
            - beta_parameters: Get beta parameters.
            - set_arch_parameters(arch_parameters): Set architectural parameters

        Example:
            You can create an instance of DARTSSearchSpace with optional arguments as:
            >>> search_space = DARTSSearchSpace(
                                    C=32,
                                    num_classes=20,
                                    layers=10,
                                    criterion=nn.CrossEntropyLoss(),
                                    steps=5,
                                    multiplier=3,
                                    stem_multiplier=2,
                                    edge_normalization=True,
                                    dropout=0.2)
        """
        model = DARTSSearchModel(*args, **kwargs).to(DEVICE)
        super().__init__(model)

    @property
    def arch_parameters(self) -> list[nn.Parameter]:
        """Get a list containing the alpha parameters of the model
        Return:
            arch_parameters (list[nn.Parameter]): A list of architectural parameters
            (alpha values) to set.
        """
        return self.model.arch_parameters()  # type: ignore

    @property
    def beta_parameters(self) -> list[nn.Parameter]:
        """Get a list containing the beta parameters of the model.

        Returns:
            list[nn.Parameter]: A list containing the beta parameters for the model.
        """
        return self.model.beta_parameters()

    def set_arch_parameters(self, arch_parameters: list[nn.Parameter]) -> None:
        """Set the architectural parameters of the model.

        Args:
            arch_parameters (list[nn.Parameter]): A list of architectural parameters
            (alpha values) to set.

        Note:
            This method sets the architectural parameters of the model to the provided
            values.
        """
        assert len(arch_parameters) == len(self.arch_parameters)
        assert arch_parameters[0].shape == self.arch_parameters[0].shape
        (
            self.model.alphas_normal.data,
            self.model.alphas_reduce.data,
        ) = arch_parameters
        self.model._arch_parameters = [
            self.model.alphas_normal,
            self.model.alphas_reduce,
        ]

    def get_cell_types(self) -> list[str]:
        return ["normal", "reduce"]

    def discretize(self) -> nn.Module:
        return self.model.discretize()  # type: ignore

    def get_genotype(self) -> DARTSGenotype:
        return self.model.genotype()  # type: ignore

    def preserve_grads(self) -> None:
        self.model.apply(preserve_grads)

    def update_gradient_matching_scores(
        self,
        early_stop: bool = False,
        early_stop_frequency: int = 20,
        early_stop_threshold: float = 0.4,
    ) -> None:
        partial_fn = partial(
            update_gradient_matching_scores,
            oles_ops=OLES_OPS,
            early_stop=early_stop,
            early_stop_frequency=early_stop_frequency,
            early_stop_threshold=early_stop_threshold,
        )
        self.model.apply(partial_fn)

    def get_mean_layer_alignment_score(self) -> tuple[float, float]:
        return self.model.get_mean_layer_alignment_score()

    def get_first_and_last_layer_alignment_score(self) -> tuple[float, float]:
        return self.model.get_mean_layer_alignment_score(only_first_and_last=True)

    def get_num_skip_ops(self) -> dict[str, int]:
        alphas_normal, alphas_reduce = self.model.arch_parameters()
        count_skip = lambda alphas: sum(alphas[:, 1:].argmax(dim=1) == 2)

        stats = {
            "skip_connections/normal": count_skip(alphas_normal),
            "skip_connections/reduce": count_skip(alphas_reduce),
        }

        return stats

    def get_drnas_anchors(self) -> list[torch.Tensor]:
        return [self.model.anchor_normal, self.model.anchor_reduce]

    def get_weighted_flops(self) -> torch.Tensor:
        ### TODO ###
        ### Computed the FLOPS of the model, weighted by the architectural parameters

        return torch.tensor(0.0)

    def get_num_ops(self) -> int:
        return self.model.num_ops

    def get_num_edges(self) -> int:
        return self.model.num_edges

    def get_num_nodes(self) -> int:
        return self.model.num_nodes

    def get_candidate_flags(self, cell_type: Literal["normal", "reduce"]) -> list:
        if self.topology is None:
            self.set_topology(False)

        if self.topology:
            return self.model.candidate_flags_edge[cell_type]

        return self.model.candidate_flags[cell_type]

    def get_edges_at_node(self, selected_node: int) -> list:
        return self.model.nid2eids[selected_node]

    def remove_from_projected_weights(
        self,
        selected_edge: int,
        selected_op: int | None,
        cell_type: Literal["normal", "reduce"],
    ) -> None:
        if self.topology is None:
            self.set_topology(False)

        self.model.remove_from_projected_weights(
            cell_type, selected_edge, selected_op, self.topology
        )

    def mark_projected_operation(
        self,
        selected_edge: int,
        selected_op: int,
        cell_type: Literal["normal", "reduce"],
    ) -> None:
        self.model.mark_projected_op(selected_edge, selected_op, cell_type)

    def mark_projected_edge(
        self,
        selected_node: int,
        selected_edges: list[int],
        cell_type: Literal["normal", "reduce"],
    ) -> None:
        self.model.mark_projected_edges(selected_node, selected_edges, cell_type)

    def set_projection_mode(self, value: bool) -> None:
        self.model.projection_mode = value

    def set_projection_evaluation(self, value: bool) -> None:
        self.model.projection_evaluation = value

    def is_topology_supported(self) -> bool:
        return True

<<<<<<< HEAD
    def get_max_input_edges_at_node(self, selected_node: int) -> int:  # noqa: ARG002
        return 2
=======
    def insert_new_cells(self, num_of_cells: int) -> None:
        self.model.insert_new_cells(num_of_cells)

    def create_new_cell(self, position: int) -> nn.Module:
        return self.model.create_new_cell(position)
>>>>>>> e64d9234
<|MERGE_RESOLUTION|>--- conflicted
+++ resolved
@@ -235,13 +235,11 @@
     def is_topology_supported(self) -> bool:
         return True
 
-<<<<<<< HEAD
     def get_max_input_edges_at_node(self, selected_node: int) -> int:  # noqa: ARG002
         return 2
-=======
+
     def insert_new_cells(self, num_of_cells: int) -> None:
         self.model.insert_new_cells(num_of_cells)
 
     def create_new_cell(self, position: int) -> nn.Module:
-        return self.model.create_new_cell(position)
->>>>>>> e64d9234
+        return self.model.create_new_cell(position)