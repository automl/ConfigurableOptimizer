--- conflicted
+++ resolved
@@ -11,11 +11,8 @@
     DrNASRegTermSupport,
     FLOPSRegTermSupport,
     GradientMatchingScoreSupport,
-<<<<<<< HEAD
+    GradientStatsSupport,
     InsertCellSupport,
-=======
-    GradientStatsSupport,
->>>>>>> 74327c68
     LayerAlignmentScoreSupport,
     OperationStatisticsSupport,
     PerturbationArchSelectionSupport,
@@ -40,11 +37,8 @@
     DrNASRegTermSupport,
     FLOPSRegTermSupport,
     PerturbationArchSelectionSupport,
-<<<<<<< HEAD
     InsertCellSupport,
-=======
     GradientStatsSupport,
->>>>>>> 74327c68
 ):
     def __init__(self, *args, **kwargs):  # type: ignore
         """DARTS Search Space for Neural Architecture Search.
