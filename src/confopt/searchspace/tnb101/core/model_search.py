from __future__ import annotations

from copy import deepcopy

import torch
from torch import nn

from confopt.searchspace.common import OperationChoices
from confopt.utils import get_device

from . import operations as ops
from .operations import OPS, TRANS_NAS_BENCH_101

DEVICE = torch.device("cuda") if torch.cuda.is_available() else torch.device("cpu")


class TNB101SearchModel(nn.Module):
    def __init__(
        self,
        C: int = 16,
        stride: int = 1,
        max_nodes: int = 4,
        num_classes: int = 10,
        op_names: list[str] = TRANS_NAS_BENCH_101,
        affine: bool = False,
        track_running_stats: bool = False,
        dataset: str = "cifar10",
        edge_normalization: bool = False,
    ):
        """Initialize a TransNasBench-101 network consisting of one cell
        Args:
            C_in: in channel
            C_out: out channel
            stride: 1 or 2
            max_nodes: total amount of nodes in one cell
            num_classes: classes
            op_names: operations for cell structure
            affine: used for torch.nn.BatchNorm2D
            track_running_stats: used for torch.nn.BatchNorm2D.
        """
        super().__init__()
        assert stride == 1 or stride == 2, f"invalid stride {stride}"

        self.C = C
        self.stride = stride
        self.edge_normalization = edge_normalization

        self.op_names = deepcopy(op_names)
        self.max_nodes = max_nodes
        self.n_modules = 5
        self.blocks_per_module = [2] * self.n_modules

        self.module_stages = [
            "r_stage_1",
            "n_stage_1",
            "r_stage_2",
            "n_stage_2",
            "r_stage_3",
        ]

        self.cells = nn.ModuleList()
        C_in, C_out = C, C
        for idx, stage in enumerate(self.module_stages):
            for i in range(self.blocks_per_module[idx]):
                downsample = self._is_reduction_stage(stage) and i % 2 == 0
                if downsample:
                    C_out *= 2
                cell = TNB101SearchCell(
                    C_in,
                    C_out,
                    stride,
                    max_nodes,
                    op_names,
                    affine,
                    track_running_stats,
                    downsample,
                ).to(DEVICE)
                self.cells.append(cell)
                C_in = C_out
        self.num_edge = len(self.cells[0].edges)

        if dataset == "jigsaw":
            self.num_classes = 1000
        elif dataset == "class_object":
            self.num_classes = 100
        elif dataset == "class_scene":
            self.num_classes = 63
        else:
            self.num_classes = num_classes

        self.stem = self._get_stem_for_task(dataset)
        self.decoder = self._get_decoder_for_task(dataset, C_out)
        self.op_names = deepcopy(op_names)
        self.max_nodes = max_nodes

        self.lastact = nn.Sequential(nn.BatchNorm2d(num_classes), nn.ReLU())
        self.global_pooling = nn.AdaptiveAvgPool2d(1)
        self.classifier = nn.Linear(self.num_classes, self.num_classes)

        self._arch_parameters = nn.Parameter(
            1e-3 * torch.randn(self.num_edge, len(op_names))  # type: ignore
        )
        self._beta_parameters = nn.Parameter(1e-3 * torch.randn(self.num_edge))

    def arch_parameters(self) -> nn.Parameter:
        return self._arch_parameters

    def beta_parameters(self) -> nn.Parameter:
        return self._beta_parameters

    def forward(self, inputs: torch.Tensor) -> tuple[torch.Tensor, torch.Tensor]:
        alphas = nn.functional.softmax(self._arch_parameters, dim=-1)

        feature = self.stem(inputs)
        for cell in self.cells:
<<<<<<< HEAD
            betas = torch.empty((0,)).to(get_device(self))
=======
            betas = torch.empty((0,)).to(alphas.device)
>>>>>>> 9b290e9d
            if self.edge_normalization:
                for v in range(1, self.max_nodes):
                    idx_nodes = []
                    for u in range(v):
                        node_str = f"{v}<-{u}"
                        idx_nodes.append(cell.edge2index[node_str])
                    beta_node_v = nn.functional.softmax(
                        self._beta_parameters[idx_nodes], dim=-1
                    )
                    betas = torch.cat([betas, beta_node_v], dim=0)
                feature = cell(feature, alphas, betas)
            else:
                feature = cell(feature, alphas)

        out = self.decoder(feature)

        # out = self.global_pooling(out)
        out = out.view(out.size(0), -1)
        # logits = self.classifier(out)

        return out, out

    def _get_stem_for_task(self, task: str) -> nn.Module:
        if task == "jigsaw":
            return ops.StemJigsaw(C_out=self.C)
        if task in ["class_object", "class_scene"]:
            return ops.Stem(C_out=self.C)
        if task == "autoencoder":
            return ops.Stem(C_out=self.C)
        return ops.Stem(C_in=3, C_out=self.C)

    def _get_decoder_for_task(self, task: str, n_channels: int) -> nn.Module:
        if task == "jigsaw":
            return ops.SequentialJigsaw(
                nn.AdaptiveAvgPool2d(1),
                nn.Flatten(),
                nn.Linear(n_channels * 9, self.num_classes),
            )
        if task in ["class_object", "class_scene"]:
            return ops.Sequential(
                nn.AdaptiveAvgPool2d(1),
                nn.Flatten(),
                nn.Linear(n_channels, self.num_classes),
            )
        if task == "autoencoder":
            if self.use_small_model:
                return ops.GenerativeDecoder((64, 32), (256, 2048))  # Short
            return ops.GenerativeDecoder((512, 32), (512, 2048))  # Full TNB

        return ops.Sequential(
            nn.AdaptiveAvgPool2d(1),
            nn.Flatten(),
            nn.Linear(n_channels, self.num_classes),
        )

    def _is_reduction_stage(self, stage: str) -> bool:
        return "r_stage" in stage


class TNB101SearchCell(nn.Module):
    expansion = 1

    def __init__(
        self,
        C_in: int = 16,
        C_out: int = 16,
        stride: int = 1,
        max_nodes: int = 4,
        op_names: list[str] = TRANS_NAS_BENCH_101,
        affine: bool = True,
        track_running_stats: bool = True,
        downsample: bool = True,
    ):
        """Initialize a TransNasBench-101 cell
        Args:
            C_in: in channel
            C_out: out channel
            stride: 1 or 2
            max_nodes: total amount of nodes in one cell
            op_names: operations for cell structure
            affine: used for torch.nn.BatchNorm2D
            track_running_stats: used for torch.nn.BatchNorm2D.
        """
        super().__init__()
        assert stride == 1 or stride == 2, f"invalid stride {stride}"

        self.op_names = deepcopy(op_names)
        self.edges = nn.ModuleDict()
        self.max_nodes = max_nodes
        for i in range(1, max_nodes):
            for j in range(i):
                node_str = f"{i}<-{j}"
                if j == 0:
                    stride = 2 if downsample else 1
                    xlists = nn.ModuleList(
                        [
                            OPS[op_name](
                                C_in, C_out, stride, affine, track_running_stats
                            )  # type: ignore
                            for op_name in op_names
                        ]
                    )
                else:
                    xlists = nn.ModuleList(
                        [
                            OPS[op_name](
                                C_out, C_out, 1, affine, track_running_stats
                            )  # type: ignore
                            for op_name in op_names
                        ]
                    )
                self.edges[node_str] = OperationChoices(
                    ops=xlists, is_reduction_cell=downsample
                )
        self.edge_keys = sorted(self.edges.keys())
        self.edge2index = {key: i for i, key in enumerate(self.edge_keys)}
        self.num_edges: int = len(self.edges)

    def forward(
        self,
        inputs: torch.Tensor,
        alphas: torch.Tensor,
        betas: list[torch.Tensor] | None = None,
    ) -> torch.Tensor:
        nodes = [inputs]
        for i in range(1, self.max_nodes):
            inter_nodes = []
            for j in range(i):
                node_str = f"{i}<-{j}"
                weights = alphas[self.edge2index[node_str]]
                if betas is not None:
                    beta_weights = betas[self.edge2index[node_str]]
                    inter_nodes.append(
                        beta_weights * self.edges[node_str](nodes[j], weights)
                    )
                else:
                    inter_nodes.append(self.edges[node_str](nodes[j], weights))
            nodes.append(sum(inter_nodes))
        return nodes[-1]<|MERGE_RESOLUTION|>--- conflicted
+++ resolved
@@ -6,7 +6,6 @@
 from torch import nn
 
 from confopt.searchspace.common import OperationChoices
-from confopt.utils import get_device
 
 from . import operations as ops
 from .operations import OPS, TRANS_NAS_BENCH_101
@@ -113,11 +112,7 @@
 
         feature = self.stem(inputs)
         for cell in self.cells:
-<<<<<<< HEAD
-            betas = torch.empty((0,)).to(get_device(self))
-=======
             betas = torch.empty((0,)).to(alphas.device)
->>>>>>> 9b290e9d
             if self.edge_normalization:
                 for v in range(1, self.max_nodes):
                     idx_nodes = []
