--- conflicted
+++ resolved
@@ -353,7 +353,22 @@
 
         return TNB101Genotype(node_edge_dict=node_edge_dict, op_idx_list=op_idx_list)
 
-<<<<<<< HEAD
+    def get_weighted_flops(self) -> torch.Tensor:
+        if self.is_arch_attention_enabled:
+            arch_parameters = self._compute_arch_attention(self._arch_parameters)
+        else:
+            arch_parameters = self._arch_parameters
+
+        weights = torch.softmax(arch_parameters, dim=-1)
+        flops = 0
+
+        for cell in self.cells:
+            total_cell_flops = cell.get_weighted_flops(weights)
+            if total_cell_flops == 0:
+                total_cell_flops = 1
+            flops += torch.log(total_cell_flops)
+        return flops / len(self.cells)
+
     ### Layer alignment score support  methods ###
     def reset_hooks(self) -> None:
         for hook in self.grad_hook_handlers:
@@ -421,16 +436,12 @@
         if self.projection_evaluation:
             return self.removed_projected_weights
 
-=======
-    def get_weighted_flops(self) -> torch.Tensor:
->>>>>>> 5215801a
         if self.is_arch_attention_enabled:
             arch_parameters = self._compute_arch_attention(self._arch_parameters)
         else:
             arch_parameters = self._arch_parameters
 
         weights = torch.softmax(arch_parameters, dim=-1)
-<<<<<<< HEAD
         for eid in range(len(arch_parameters)):  # type: ignore
             if not self.candidate_flags[eid]:
                 weights[eid].data.copy_(self.proj_weights[eid])
@@ -448,16 +459,6 @@
         self.removed_projected_weights = weights
 
     ### End of PerturbationArchSelection methods ###
-=======
-        flops = 0
-
-        for cell in self.cells:
-            total_cell_flops = cell.get_weighted_flops(weights)
-            if total_cell_flops == 0:
-                total_cell_flops = 1
-            flops += torch.log(total_cell_flops)
-        return flops / len(self.cells)
->>>>>>> 5215801a
 
 
 class TNB101SearchCell(nn.Module):
@@ -589,7 +590,15 @@
                 edge_mask = mask[self.edge2index[node_str]]
                 set_ops_to_prune(self.edges[node_str], edge_mask)
 
-<<<<<<< HEAD
+    def get_weighted_flops(self, alphas: torch.Tensor) -> torch.Tensor:
+        flops = 0
+        for i in range(1, self.max_nodes):
+            for j in range(i):
+                node_str = f"{i}<-{j}"
+                weights = alphas[self.edge2index[node_str]]
+                flops += self.edges[node_str].get_weighted_flops(weights)
+        return flops
+
 
 def preserve_grads(m: nn.Module) -> None:
     ignored_modules = (
@@ -599,14 +608,4 @@
         TNB101SearchModel,
     )
 
-    preserve_gradients_in_module(m, ignored_modules, OLES_OPS)
-=======
-    def get_weighted_flops(self, alphas: torch.Tensor) -> torch.Tensor:
-        flops = 0
-        for i in range(1, self.max_nodes):
-            for j in range(i):
-                node_str = f"{i}<-{j}"
-                weights = alphas[self.edge2index[node_str]]
-                flops += self.edges[node_str].get_weighted_flops(weights)
-        return flops
->>>>>>> 5215801a
+    preserve_gradients_in_module(m, ignored_modules, OLES_OPS)