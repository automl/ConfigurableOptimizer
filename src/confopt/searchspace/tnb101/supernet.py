--- conflicted
+++ resolved
@@ -7,11 +7,8 @@
 
 from confopt.searchspace.common.base_search import (
     ArchAttentionSupport,
-<<<<<<< HEAD
+    FairDARTSRegTermSupport,
     GradientMatchingScoreSupport,
-=======
-    FairDARTSRegTermSupport,
->>>>>>> 2f8b1457
     GradientStatsSupport,
     LayerAlignmentScoreSupport,
     OperationStatisticsSupport,
@@ -28,16 +25,13 @@
 
 
 class TransNASBench101SearchSpace(
-<<<<<<< HEAD
     SearchSpace,
     GradientMatchingScoreSupport,
     ArchAttentionSupport,
     GradientStatsSupport,
     OperationStatisticsSupport,
     LayerAlignmentScoreSupport,
-=======
-    SearchSpace, ArchAttentionSupport, GradientStatsSupport, FairDARTSRegTermSupport
->>>>>>> 2f8b1457
+    FairDARTSRegTermSupport,
 ):
     def __init__(self, *args, **kwargs):  # type: ignore
         model = TNB101MicroModel(*args, **kwargs).to(DEVICE)
@@ -60,7 +54,6 @@
     def get_genotype(self) -> str:
         return self.model.genotype()
 
-<<<<<<< HEAD
     def preserve_grads(self) -> None:
         self.model.apply(preserve_grads)
 
@@ -99,10 +92,9 @@
         return self.model.get_mean_layer_alignment_score(only_first_and_last=True), 0
 
     ### End of LayerAlignmentScoreSupport methods ###
-=======
+
     def get_fair_darts_arch_parameters(self) -> list[torch.Tensor]:
         return self.get_sampled_weights()
->>>>>>> 2f8b1457
 
 
 if __name__ == "__main__":
