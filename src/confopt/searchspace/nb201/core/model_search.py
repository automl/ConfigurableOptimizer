--- conflicted
+++ resolved
@@ -258,6 +258,10 @@
         return torch.nn.functional.softmax(alphas, dim=-1)
 
     def sample_weights(self) -> torch.Tensor:
+        if self.projection_mode:
+            weights = self.get_projected_weights()
+            return weights
+
         weights_to_sample = self.arch_parameters
 
         if self.is_arch_attention_enabled:
@@ -282,14 +286,7 @@
 
         self.weights["alphas"] = []
 
-<<<<<<< HEAD
-        if self.projection_mode:
-            weights = self.get_projected_weights()
-        else:
-            weights = self.sample_with_mask()
-=======
         weights = self.sample_weights()
->>>>>>> 35b50ce9
 
         feature = self.stem(inputs)
         for _i, cell in enumerate(self.cells):
@@ -323,14 +320,7 @@
         inputs: torch.Tensor,
     ) -> tuple[torch.Tensor, torch.Tensor]:
         self.weights["alphas"] = []
-<<<<<<< HEAD
-        if self.projection_mode:
-            weights = self.get_projected_weights()
-        else:
-            weights = self.sample_with_mask()
-=======
         weights = self.sample_weights()
->>>>>>> 35b50ce9
 
         feature = self.stem(inputs)
         for _i, cell in enumerate(self.cells):
