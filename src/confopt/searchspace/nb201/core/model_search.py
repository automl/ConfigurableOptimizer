##################################################
# Copyright (c) Xuanyi Dong [GitHub D-X-Y], 2019 #
########################################################
# DARTS: Differentiable Architecture Search, ICLR 2019 #
########################################################
from __future__ import annotations

from copy import deepcopy

import torch
from torch import nn

from confopt.utils import get_device

from .cells import NAS201SearchCell as SearchCell
from .genotypes import Structure
from .operations import NAS_BENCH_201, ResNetBasicblock


class NB201SearchModel(nn.Module):
    def __init__(
        self,
        C: int = 16,
        N: int = 5,
        max_nodes: int = 4,
        num_classes: int = 10,
        steps: int = 3,
        search_space: list[str] = NAS_BENCH_201,
        affine: bool = False,
        track_running_stats: bool = False,
        edge_normalization: bool = False,
    ):
        super().__init__()
        self._C = C
        self._layerN = N
        self.max_nodes = max_nodes
        self._steps = steps
        self.edge_normalization = edge_normalization
        self.stem = nn.Sequential(
            nn.Conv2d(3, C, kernel_size=3, padding=1, bias=False), nn.BatchNorm2d(C)
        )

        layer_channels = [C] * N + [C * 2] + [C * 2] * N + [C * 4] + [C * 4] * N
        layer_reductions = [False] * N + [True] + [False] * N + [True] + [False] * N

        C_prev, num_edge, edge2index = C, None, None
        self.cells = nn.ModuleList()
        for _index, (C_curr, reduction) in enumerate(
            zip(layer_channels, layer_reductions)
        ):
            if reduction:
                cell = ResNetBasicblock(C_prev, C_curr, 2)
            else:
                cell = SearchCell(  # type: ignore
                    C_prev,
                    C_curr,
                    1,
                    max_nodes,
                    search_space,
                    affine,
                    track_running_stats,
                )

                if num_edge is None:
                    num_edge, edge2index = cell.num_edges, cell.edge2index
                else:
                    assert (
                        num_edge == cell.num_edges
                    ), f"invalid {num_edge} vs. {cell.num_edges}."
                    assert (
                        edge2index == cell.edge2index
                    ), f"invalid {num_edge} vs. {cell.num_edges}."
            self.cells.append(cell)
            C_prev = cell.out_dim
        self.op_names = deepcopy(search_space)
        self._Layer = len(self.cells)
        self.edge2index: dict[str, int] = edge2index  # type: ignore
        self.lastact = nn.Sequential(nn.BatchNorm2d(C_prev), nn.ReLU())
        self.global_pooling = nn.AdaptiveAvgPool2d(1)
        self.classifier = nn.Linear(C_prev, num_classes)
        self.arch_parameters = nn.Parameter(
            1e-3 * torch.randn(num_edge, len(search_space))  # type: ignore
        )
        self.beta_parameters = nn.Parameter(
            1e-3 * torch.randn(num_edge)  # type: ignore
        )

    def get_weights(self) -> list[nn.Parameter]:
        xlist = list(self.stem.parameters()) + list(self.cells.parameters())
        xlist += list(self.lastact.parameters()) + list(
            self.global_pooling.parameters()
        )
        xlist += list(self.classifier.parameters())
        return xlist

    def get_alphas(self) -> list[torch.Tensor]:
        return [self.arch_parameters]

    def get_betas(self) -> list[torch.Tensor]:
        return [self.beta_parameters]

    def show_alphas(self) -> str:
        with torch.no_grad():
            return "arch-parameters :\n{:}".format(
                nn.functional.softmax(self.arch_parameters, dim=-1).cpu()
            )

    def show_betas(self) -> str:
        with torch.no_grad():
            return "beta-parameters:\n{:}".format(
                nn.functional.softmax(self.beta_parameters, dim=-1).cpu()
            )

    def get_message(self) -> str:
        string = self.extra_repr()
        for i, cell in enumerate(self.cells):
            string += "\n {:02d}/{:02d} :: {:}".format(
                i, len(self.cells), cell.extra_repr()
            )
        return string

    def extra_repr(self) -> str:
        return "{name}(C={_C}, Max-Nodes={max_nodes}, N={_layerN}, L={_Layer})".format(
            name=self.__class__.__name__, **self.__dict__
        )

    def genotype(self) -> Structure:
        genotypes = []
        for i in range(1, self.max_nodes):
            xlist = []
            for j in range(i):
                node_str = f"{i}<-{j}"
                with torch.no_grad():
                    weights = self.arch_parameters[self.edge2index[node_str]]
                    # betas = self.beta_parameters[self.edge2index[node_str]]
                    op_name = self.op_names[weights.argmax().item()]  # type: ignore
                xlist.append((op_name, j))
            genotypes.append(tuple(xlist))
        return Structure(genotypes)

    def forward(self, inputs: torch.Tensor) -> tuple[torch.Tensor, torch.Tensor]:
        alphas = nn.functional.softmax(self.arch_parameters, dim=-1)

        feature = self.stem(inputs)
        for _i, cell in enumerate(self.cells):
            if isinstance(cell, SearchCell):
                if self.edge_normalization:
<<<<<<< HEAD
                    betas = torch.empty((0,)).to(get_device(self))
=======
                    betas = torch.empty((0,)).to(alphas.device)
>>>>>>> 9b290e9d
                    for v in range(1, self.max_nodes):
                        idx_nodes = []
                        for u in range(v):
                            node_str = f"{v}<-{u}"
                            idx_nodes.append(cell.edge2index[node_str])
                        beta_node_v = nn.functional.softmax(
                            self.beta_parameters[idx_nodes], dim=-1
                        )
                        betas = torch.cat([betas, beta_node_v], dim=0)

                    feature = cell(feature, alphas, betas)
                else:
                    feature = cell(feature, alphas)
            else:
                feature = cell(feature)

        out = self.lastact(feature)
        out = self.global_pooling(out)
        out = out.view(out.size(0), -1)
        logits = self.classifier(out)

        return out, logits<|MERGE_RESOLUTION|>--- conflicted
+++ resolved
@@ -9,8 +9,6 @@
 
 import torch
 from torch import nn
-
-from confopt.utils import get_device
 
 from .cells import NAS201SearchCell as SearchCell
 from .genotypes import Structure
@@ -145,11 +143,7 @@
         for _i, cell in enumerate(self.cells):
             if isinstance(cell, SearchCell):
                 if self.edge_normalization:
-<<<<<<< HEAD
-                    betas = torch.empty((0,)).to(get_device(self))
-=======
                     betas = torch.empty((0,)).to(alphas.device)
->>>>>>> 9b290e9d
                     for v in range(1, self.max_nodes):
                         idx_nodes = []
                         for u in range(v):
