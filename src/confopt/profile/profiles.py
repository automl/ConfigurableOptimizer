from __future__ import annotations

from abc import ABC
from typing import Any

from confopt.enums import SamplerType, SearchSpaceType
from confopt.searchspace.darts.core.genotypes import DARTSGenotype
from confopt.utils import get_num_classes

from .base import BaseProfile


class DARTSProfile(BaseProfile, ABC):
    """Train Profile class for DARTS (Differentiable Architecture Search).
    It inherits from the BaseProfile class and sets the sampler config for DARTS
    sampler.

    Methods:
        __init__: Initializes the DARTSProfile object.
        _initialize_sampler_config: Initializes the sampler configuration for DARTS.
    """

    SAMPLER_TYPE = SamplerType.DARTS

    def __init__(
        self,
        searchspace_type: str | SearchSpaceType,
        epochs: int,
        **kwargs: Any,
    ) -> None:
        super().__init__(
            self.SAMPLER_TYPE,
            searchspace_type,
            epochs,
            **kwargs,
        )

    def _initialize_sampler_config(self) -> None:
        """Initializes the sampler configuration for DARTS.

        The sampler configuration includes the sample frequency and the architecture
        combine function.

        Args:
            None

        Returns:
            None
        """
        darts_config = {
            "sample_frequency": self.sampler_sample_frequency,
            "arch_combine_fn": self.sampler_arch_combine_fn,
        }
        self.sampler_config = darts_config  # type: ignore

    def configure_sampler(self, **kwargs) -> None:  # type: ignore
        """Configures the sampler settings based on provided keyword arguments.

        The configuration options are passed as keyword arguments.

        Args:
            **kwargs: Arbitrary keyword arguments. Possible keys include:
                sample_frequency (str): The rate at which samples should be taken
                arch_combine_fn (str): The function used to combine architectures \
                when FairDARTS is used, this should be 'sigmoid'. Default value is
                'default'.

        Example:
            >>> from confopt.profile import DARTSProfile
            >>> darts_profile = DARTSProfile(searchspace='darts', epochs=50)
            >>> darts_profile.configure_sampler(arch_combine_fn='sigmoid')

        The accepted keyword arguments should align with the sampler's configuration and
        the attributes can be configured dynamically.

        Raises:
            ValueError: If an unrecognized keyword is passed in kwargs.


        Returns:
            None
        """
        super().configure_sampler(**kwargs)


class GDASProfile(BaseProfile, ABC):
    """Train Profile class for GDAS
    (Gradient-based search using Differentiable Architecture Sampler)
    It inherits from the BaseProfile class and sets the sampler config for
    DARTS sampler.

    Attributes:
        tau_min (float): Minimum temperature for sampling.
        tau_max (float): Maximum temperature for sampling.
    """

    SAMPLER_TYPE = SamplerType.GDAS

    def __init__(
        self,
        searchspace_type: str | SearchSpaceType,
        epochs: int,
        tau_min: float = 0.1,
        tau_max: float = 10,
        **kwargs: Any,
    ) -> None:
        self.tau_min = tau_min
        self.tau_max = tau_max

        super().__init__(
            self.SAMPLER_TYPE,
            searchspace_type,
            epochs,
            **kwargs,
        )

    def _initialize_sampler_config(self) -> None:
        gdas_config = {
            "sample_frequency": self.sampler_sample_frequency,
            "arch_combine_fn": self.sampler_arch_combine_fn,
            "tau_min": self.tau_min,
            "tau_max": self.tau_max,
        }
        self.sampler_config = gdas_config  # type: ignore

    def _initialize_trainer_config_nb201(self) -> None:
        # self.epochs = 250
        super()._initialize_trainer_config_nb201()
        self.trainer_config.update(
            {
                "batch_size": 64,
                "epochs": self.epochs,
            }
        )
        self.trainer_config.update({"learning_rate_min": 0.001})

    def _initialize_trainer_config_darts(self) -> None:
        super()._initialize_trainer_config_darts()

    def configure_sampler(self, **kwargs) -> None:  # type: ignore
        """Configures the sampler settings based on provided keyword arguments.

        The configuration options are passed as keyword arguments.

        Args:
            **kwargs: Arbitrary keyword arguments. Possible keys include:

                sample_frequency (str): The rate at which samples should be taken

                arch_combine_fn (str): The function used to combine architectures \
                (str) when FairDARTS is used, this should be 'sigmoid'. Default value \
                is 'default'.

                tau_min (float): Minimum temperature for sampling.

                tau_max (float): Maximum temperature for sampling.


        Example:
            >>> from confopt.profile import GDASProfile
            >>> gdas_profile = GDASProfile(searchspace='darts', epochs=50)
            >>> gdas_profile.configure_sampler(tau_min=02, tau_max=20)

        The accepted keyword arguments should align with the sampler's configuration and
        the attributes can be configured dynamically.

        Raises:
            ValueError: If an unrecognized keyword is passed in kwargs.


        Returns:
            None
        """
        super().configure_sampler(**kwargs)


class ReinMaxProfile(GDASProfile):
    """Train Profile class for ReinMax (Multi-objective Differentiable Neural
    Architecture Search).
    It inherits from the GDASProfile class and sets the sampler config for ReinMax
    sampler.
    """

    SAMPLER_TYPE = SamplerType.REINMAX


class SNASProfile(BaseProfile, ABC):
    """Train Profile class for SNAS (Stochastic Neural Architecture Search)..
    It inherits from the BaseProfile class and sets the sampler config for SNAS sampler.

    Attributes:
        temp_init (float): Initial temperature for sampling.
        temp_min (float): Minimum temperature for sampling.
        temp_annealing (bool): Whether to use temperature annealing.
        total_epochs (int): Total number of epochs for training.
    """

    SAMPLER_TYPE = SamplerType.SNAS

    def __init__(
        self,
        searchspace_type: str | SearchSpaceType,
        epochs: int,
        temp_init: float = 1.0,
        temp_min: float = 0.03,
        temp_annealing: bool = True,
        **kwargs: Any,
    ) -> None:
        self.temp_init = temp_init
        self.temp_min = temp_min
        self.temp_annealing = temp_annealing
        self.total_epochs = epochs

        super().__init__(  # type: ignore
            self.SAMPLER_TYPE,
            searchspace_type,
            epochs,
            **kwargs,
        )

    def _initialize_sampler_config(self) -> None:
        snas_config = {
            "sample_frequency": self.sampler_sample_frequency,
            "arch_combine_fn": self.sampler_arch_combine_fn,
            "temp_init": self.temp_init,
            "temp_min": self.temp_min,
            "temp_annealing": self.temp_annealing,
            "total_epochs": self.total_epochs,
        }
        self.sampler_config = snas_config  # type: ignore

    def configure_sampler(self, **kwargs) -> None:  # type: ignore
        """Configures the sampler settings based on provided keyword arguments.

        The configuration options are passed as keyword arguments.

        Args:
            **kwargs: Arbitrary keyword arguments. Possible keys \
                include:

                sample_frequency (str): The rate at which samples should be taken.

                arch_combine_fn (str): The function used to combine architectures \
                (str). when FairDARTS is used, this should be 'sigmoid'. Default value \
                is 'default'.

                temp_init (float): Initial temperature for sampling.

                temp_min (float): Minimum temperature for sampling.

                temp_annealing (bool): Whether to use temperature annealing.

                total_epochs (int): Total number of epochs for training.

        Example:
            >>> from confopt.profile import SNASProfile
            >>> snas_profile = SNASProfile(searchspace='darts', epochs=50)
            >>> snas_profile.configure_sampler(temp_init=1.1)

        The accepted keyword arguments should align with the sampler's configuration and
        the attributes can be configured dynamically.

        Raises:
            ValueError: If an unrecognized keyword is passed in kwargs.


        Returns:
            None
        """
        super().configure_sampler(**kwargs)


class DRNASProfile(BaseProfile, ABC):
    """Train Profile class for DRNAS (Dirichlet Neural Architecture Search).
    It inherits from the BaseProfile class and sets the sampler config for DRNAS
    sampler.

    """

    SAMPLER_TYPE = SamplerType.DRNAS

    def __init__(
        self,
        searchspace_type: str | SearchSpaceType,
        epochs: int,
        **kwargs: Any,
    ) -> None:
        super().__init__(  # type: ignore
            self.SAMPLER_TYPE,
            searchspace_type,
            epochs,
            **kwargs,
        )

    def _initialize_sampler_config(self) -> None:
        drnas_config = {
            "sample_frequency": self.sampler_sample_frequency,
            "arch_combine_fn": self.sampler_arch_combine_fn,
        }
        self.sampler_config = drnas_config  # type: ignore

    def _initialize_trainer_config_nb201(self) -> None:
        trainer_config = {
            "lr": 0.025,
            "arch_lr": 3e-4,
            "epochs": self.epochs,  # 100
            "lora_warm_epochs": self.lora_warm_epochs,
            "optim": "sgd",
            "arch_optim": "adam",
            "optim_config": {
                "momentum": 0.9,
                "nesterov": False,
                "weight_decay": 3e-4,
            },
            "arch_optim_config": {
                "weight_decay": 1e-3,
                "betas": (0.5, 0.999),
            },
            "scheduler": "cosine_annealing_lr",
            "scheduler_config": {},
            "criterion": "cross_entropy",
            "batch_size": 64,
            "learning_rate_min": 0.001,
            "cutout": -1,
            "cutout_length": 16,
            "train_portion": 0.5,
            "use_data_parallel": False,
            "checkpointing_freq": 1,
            "seed": self.seed,
        }

        # self.tau_min = 1
        # self.tau_max = 10
        self.trainer_config = trainer_config
        searchspace_config = {"N": 5, "C": 16}
        if hasattr(self, "searchspace_config"):
            self.searchspace_config.update(**searchspace_config)
        else:
            self.searchspace_config = searchspace_config

    def _initialize_trainer_config_darts(self) -> None:
        default_train_config = {
            "lr": 0.1,
            "arch_lr": 6e-4,
            "epochs": self.epochs,  # 50
            "lora_warm_epochs": self.lora_warm_epochs,
            "optim": "sgd",
            "arch_optim": "adam",
            "optim_config": {
                "momentum": 0.9,
                "nesterov": False,
                "weight_decay": 3e-4,
            },
            "arch_optim_config": {
                "weight_decay": 1e-3,
                "betas": (0.5, 0.999),
            },
            "scheduler": "cosine_annealing_lr",
            "criterion": "cross_entropy",
            "batch_size": 64,
            "learning_rate_min": 0.0,
            # "drop_path_prob": 0.3,
            "cutout": -1,
            "cutout_length": 16,
            "train_portion": 0.5,
            "use_data_parallel": False,
            "checkpointing_freq": 2,
            "seed": self.seed,
        }
        self.trainer_config = default_train_config
        searchspace_config = {"layers": 20, "C": 36}
        if hasattr(self, "searchspace_config"):
            self.searchspace_config.update(**searchspace_config)
        else:
            self.searchspace_config = searchspace_config

    def configure_sampler(self, **kwargs) -> None:  # type: ignore
        """Configures the sampler settings based on provided keyword arguments.

        The configuration options are passed as keyword arguments.

        Args:
            **kwargs: Arbitrary keyword arguments. Possible keys include:

                sample_frequency (str): The rate at which samples should be taken \
                (int).

                arch_combine_fn (str): The function used to combine architectures.\
                when FairDARTS is used, this should be 'sigmoid'. Default value is
                'default'.

        Example:
            >>> from confopt.profile import DRNASProfile
            >>> drnas_profile = DRNASProfile(searchspace='darts', epochs=50)
            >>> drnas_profile.configure_sampler(arch_combine_fn='sigmoid')

        The accepted keyword arguments should align with the sampler's configuration and
        the attributes can be configured dynamically.

        Raises:
            ValueError: If an unrecognized keyword is passed in kwargs.


        Returns:
            None
        """
        super().configure_sampler(**kwargs)


class DiscreteProfile:
    def __init__(
        self,
        searchspace_type: str | SearchSpaceType,
        domain: str | None = None,
        **kwargs: Any,
    ) -> None:
        self.searchspace_type = (
            SearchSpaceType(searchspace_type)
            if isinstance(searchspace_type, str)
            else searchspace_type
        )
        assert isinstance(
            self.searchspace_type, SearchSpaceType
        ), f"Invalid searchspace type: {searchspace_type}"
        self.domain = domain
        self._initialize_trainer_config()
        self._initializa_genotype()
        self.configure_trainer(**kwargs)

    def get_trainer_config(self) -> dict:
        """Returns the trainer configuration for the discrete profile.

        Args:
            None

        Returns:
            dict: A dictionary containing the trainer configuration.
        """
        return self.train_config

    def get_genotype(self) -> str:
        """Returns the genotype of the discrete profile.

        Args:
            None

        Returns:
            str: The genotype of the discrete profile.
        """
        return self.genotype

    def _initialize_trainer_config(self) -> None:
        """Initializes the trainer configuration for the discrete profile.
        This method sets the default training configuration parameters for the
        discrete model.

        Args:
            None

        Returns:
            None
        """
        default_train_config = {
            "searchspace": self.searchspace_type,
            "lr": 0.025,
            "epochs": 100,
            "optim": "sgd",
            "scheduler": "cosine_annealing_lr",
            "optim_config": {
                "momentum": 0.9,
                "nesterov": False,
                "weight_decay": 3e-4,
            },
            "criterion": "cross_entropy",
            "batch_size": 96,
            "learning_rate_min": 0.0,
            # "channel": 36,
            "print_freq": 2,
            "drop_path_prob": 0.3,
            "auxiliary_weight": 0.4,
            "cutout": 1,
            "cutout_length": 16,
            "train_portion": 1,
            "use_ddp": False,
            "checkpointing_freq": 2,
            "seed": 0,
            "use_auxiliary_skip_connection": False,
        }
        self.train_config = default_train_config

    def _initializa_genotype(self) -> None:
        """Initializes the genotype for the discrete profile.
        This method sets the genotype of the best DARTS supernet found
        after 50 epochs of running the DARTS optimizer. Thus it is only
        a valid genotype if the search space is of type DARTS.

        Args:
            None

        Returns:
            None
        """
        self.genotype = str(
            DARTSGenotype(
                normal=[
                    ("sep_conv_3x3", 1),
                    ("sep_conv_3x3", 0),
                    ("skip_connect", 0),
                    ("sep_conv_3x3", 1),
                    ("skip_connect", 0),
                    ("sep_conv_3x3", 1),
                    ("sep_conv_3x3", 0),
                    ("skip_connect", 2),
                ],
                normal_concat=[2, 3, 4, 5],
                reduce=[
                    ("max_pool_3x3", 0),
                    ("max_pool_3x3", 1),
                    ("skip_connect", 2),
                    ("max_pool_3x3", 0),
                    ("max_pool_3x3", 0),
                    ("skip_connect", 2),
                    ("skip_connect", 2),
                    ("avg_pool_3x3", 0),
                ],
                reduce_concat=[2, 3, 4, 5],
            )
        )

    def configure_trainer(self, **kwargs) -> None:  # type: ignore
        """Configure the trainer component for the supernet.

        Args:
            **kwargs: Arbitrary keyword arguments. Possible keys include:

                lr (float): Learning rate for the optimizer.

                epochs (int): Number of training epochs.

                optim (str): Optimizer type. Can be 'sgd', 'adam', etc.

                optim_config (dict): Additional configuration for the optimizer.

                ...

        Raises:
            AssertionError: If any of the provided configuration keys are not valid.

        Returns:
            None
        """
        for config_key in kwargs:
            assert (
                config_key in self.train_config
            ), f"{config_key} not a valid configuration for training a \
            discrete architecture"
            self.train_config[config_key] = kwargs[config_key]

    def set_search_space_config(self, config: dict) -> None:
        """Sets the search space configuration for the discrete profile.
        This method allows the user to set custom configuration parameters.

        Args:
            config (dict): A dictionary containing the search space configuration.

        Returns:
            None
        """
        self.searchspace_config = config

    def configure_searchspace(self, **config: Any) -> None:
        """Configure the search space for the supernet.

        Args:
            **config: Arbitrary keyword arguments. Possible depend on the \
                the search space type. For more information please check the \
                Parameters of the supernet of each search space.


        Returns:
            None
        """
        if not hasattr(self, "searchspace_config"):
            self.searchspace_config = config
        else:
            self.searchspace_config.update(config)

    def configure_extra(self, **config: Any) -> None:
        """Configure any extra settings for the supernet.
        Could be useful for tracking Weights & Biases metadata.

        Args:
            **config: Arbitrary keyword arguments.

        Returns:
            None
        """
        if not hasattr(self, "extra_config"):
            self.extra_config = config
        else:
            self.extra_config.update(config)

    def get_searchspace_config(self, dataset_str: str) -> dict:
<<<<<<< HEAD
        """Returns the search space configuration based on the search space type.

        Args:
            dataset_str (str): The dataset string.

        Raises:
            ValueError: If the search space is not any of the valid values of
            NasBench201, DARTS, NasBench1Shot1 or TransNasBench101.

        Returns:
            dict: A dictionary containing the search space configuration which
            would be passed to as the arguments for creating the new discrete
            model object.
        """
        if self.searchspace == SearchSpaceType.NB201:
=======
        if self.searchspace_type == SearchSpaceType.NB201:
>>>>>>> 2b4c1212
            searchspace_config = {
                "N": 5,  # num_cells
                "C": 16,  # channels
                "num_classes": get_num_classes(dataset_str),
            }
        elif self.searchspace_type == SearchSpaceType.DARTS:
            searchspace_config = {
                "C": 36,  # init channels
                "layers": 20,  # number of layers
                "auxiliary": False,
                "num_classes": get_num_classes(dataset_str),
            }
        elif self.searchspace_type == SearchSpaceType.TNB101:
            assert self.domain is not None, "domain must be specified"
            searchspace_config = {
                "domain": self.domain,  # type: ignore
                "num_classes": get_num_classes(dataset_str, domain=self.domain),
            }
        else:
            raise ValueError("search space is not correct")
        if hasattr(self, "searchspace_config"):
            searchspace_config.update(self.searchspace_config)
        return searchspace_config

    def get_extra_config(self) -> dict:
        """This method returns the extra configuration parameters for the
        discrete profile for example could be used for Weights & Biases metadata.

        Args:
            None

        Returns:
            dict: A dictionary containing extra configuration parameters.
        """
        return self.extra_config if hasattr(self, "extra_config") else {}

    def get_run_description(self) -> str:
        """This method returns a string description of the run configuration.
        The description is used for tracking purposes in Weights & Biases.

        Args:
            None

        Returns:
            str: A string describing the run configuration.
        """
        run_configs = []
        run_configs.append(f"train_model_{self.train_config.get('searchspace')}")
        run_configs.append(f"epochs_{self.train_config.get('epochs')}")
        run_configs.append(f"seed_{self.train_config.get('seed')}")
        return "-".join(run_configs)<|MERGE_RESOLUTION|>--- conflicted
+++ resolved
@@ -67,7 +67,7 @@
 
         Example:
             >>> from confopt.profile import DARTSProfile
-            >>> darts_profile = DARTSProfile(searchspace='darts', epochs=50)
+            >>> darts_profile = DARTSProfile(searchspace_type='darts', epochs=50)
             >>> darts_profile.configure_sampler(arch_combine_fn='sigmoid')
 
         The accepted keyword arguments should align with the sampler's configuration and
@@ -158,7 +158,7 @@
 
         Example:
             >>> from confopt.profile import GDASProfile
-            >>> gdas_profile = GDASProfile(searchspace='darts', epochs=50)
+            >>> gdas_profile = GDASProfile(searchspace_type='darts', epochs=50)
             >>> gdas_profile.configure_sampler(tau_min=02, tau_max=20)
 
         The accepted keyword arguments should align with the sampler's configuration and
@@ -254,7 +254,7 @@
 
         Example:
             >>> from confopt.profile import SNASProfile
-            >>> snas_profile = SNASProfile(searchspace='darts', epochs=50)
+            >>> snas_profile = SNASProfile(searchspace_type='darts', epochs=50)
             >>> snas_profile.configure_sampler(temp_init=1.1)
 
         The accepted keyword arguments should align with the sampler's configuration and
@@ -391,7 +391,7 @@
 
         Example:
             >>> from confopt.profile import DRNASProfile
-            >>> drnas_profile = DRNASProfile(searchspace='darts', epochs=50)
+            >>> drnas_profile = DRNASProfile(searchspace_type='darts', epochs=50)
             >>> drnas_profile.configure_sampler(arch_combine_fn='sigmoid')
 
         The accepted keyword arguments should align with the sampler's configuration and
@@ -601,7 +601,6 @@
             self.extra_config.update(config)
 
     def get_searchspace_config(self, dataset_str: str) -> dict:
-<<<<<<< HEAD
         """Returns the search space configuration based on the search space type.
 
         Args:
@@ -616,10 +615,7 @@
             would be passed to as the arguments for creating the new discrete
             model object.
         """
-        if self.searchspace == SearchSpaceType.NB201:
-=======
         if self.searchspace_type == SearchSpaceType.NB201:
->>>>>>> 2b4c1212
             searchspace_config = {
                 "N": 5,  # num_cells
                 "C": 16,  # channels
