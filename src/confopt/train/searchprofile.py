from __future__ import annotations

import torch

from confopt.oneshot.archsampler import BaseSampler, DARTSSampler, GDASSampler
from confopt.oneshot.dropout import Dropout
from confopt.oneshot.partial_connector import PartialConnector
from confopt.oneshot.perturbator import BasePerturbator
from confopt.oneshot.weightentangler import WeightEntangler
from confopt.searchspace import DARTSSearchSpace
from confopt.searchspace.common import (
    LoRALayer,
    OperationBlock,
    OperationChoices,
    SearchSpace,
)


class Profile:
    def __init__(
        self,
        sampler: BaseSampler,
        edge_normalization: bool = False,
        partial_connector: PartialConnector | None = None,
        perturbation: BasePerturbator | None = None,
        dropout: Dropout | None = None,
<<<<<<< HEAD
        weight_entangler: WeightEntangler | None = None,
=======
        lora_configs: dict | None = None,
>>>>>>> 683841eb
    ) -> None:
        self.sampler = sampler
        self.edge_normalization = edge_normalization
        self.partial_connector = partial_connector
        self.perturbation = perturbation
        self.dropout = dropout
<<<<<<< HEAD
        self.weight_entangler = weight_entangler
=======
        self.lora_configs = lora_configs

        self.is_argmax_sampler = False
        if isinstance(self.sampler, GDASSampler):
            self.is_argmax_sampler = True
>>>>>>> 683841eb

    def adapt_search_space(self, search_space: SearchSpace) -> None:
        if hasattr(search_space.model, "edge_normalization"):
            search_space.model.edge_normalization = self.edge_normalization

        for name, module in search_space.named_modules(remove_duplicate=False):
            if isinstance(module, OperationChoices):
                new_module = self._initialize_operation_block(
                    module.ops, module.is_reduction_cell
                )
                parent_name, attribute_name = self.get_parent_and_attribute(name)
                setattr(
                    eval("search_space" + parent_name),
                    attribute_name,
                    new_module,
                )
        search_space.components.append(self.sampler)
        if self.perturbation:
            search_space.components.append(self.perturbation)

        if self.dropout:
            search_space.components.append(self.dropout)

    def perturb_parameter(self, search_space: SearchSpace) -> None:
        if self.perturbation is not None:
            self.perturbation._perturb_and_update_alphas()
            search_space.set_arch_parameters(self.perturbation.perturbed_alphas)

    def update_sample_function_from_sampler(self, search_space: SearchSpace) -> None:
        search_space.set_sample_function(self.sampler.sample_alphas)

    def default_sample_function(self, alphas: torch.Tensor) -> torch.Tensor:
        return torch.nn.functional.softmax(alphas, dim=-1)

    def reset_sample_function(self, search_space: SearchSpace) -> None:
        search_space.set_sample_function(self.default_sample_function)

    def _initialize_operation_block(
        self, ops: torch.nn.Module, is_reduction_cell: bool = False
    ) -> OperationBlock:
        op_block = OperationBlock(
            ops,
<<<<<<< HEAD
            is_reduction_cell=is_reduction_cell,
            partial_connector=self.partial_connector,
            dropout=self.dropout,
            weight_entangler=self.weight_entangler,
=======
            is_reduction_cell,
            self.partial_connector,
            self.dropout,
            is_argmax_sampler=self.is_argmax_sampler,
>>>>>>> 683841eb
        )
        return op_block

    def activate_lora(
        self,
        searchspace: SearchSpace,
        r: int,
        lora_alpha: int = 1,
        lora_dropout: float = 0,
        merge_weights: bool = True,
    ) -> None:
        if r > 0:
            for _, module in searchspace.named_modules(remove_duplicate=False):
                if isinstance(module, LoRALayer):
                    module.activate_lora(
                        r=r,
                        lora_alpha=lora_alpha,
                        lora_dropout_rate=lora_dropout,
                        merge_weights=merge_weights,
                    )

    def get_parent_and_attribute(self, module_name: str) -> tuple[str, str]:
        split_index = module_name.rfind(".")
        if split_index != -1:
            parent_name = module_name[:split_index]
            attribute_name = module_name[split_index + 1 :]
        else:
            parent_name = ""
            attribute_name = module_name
            return parent_name, attribute_name
        parent_name_list = parent_name.split(".")
        for idx, comp in enumerate(parent_name_list):
            try:
                if isinstance(eval(comp), int):
                    parent_name_list[idx] = "[" + comp + "]"
            except:  # noqa: E722, S112
                continue

        parent_name = ""
        for comp in parent_name_list:
            if "[" in comp:
                parent_name += comp
            else:
                parent_name += "." + comp
        return parent_name, attribute_name


if __name__ == "__main__":
    search_space = DARTSSearchSpace()
    sampler = DARTSSampler(search_space.arch_parameters)
    profile = Profile(sampler=sampler)
    profile.adapt_search_space(search_space=search_space)
    print("success")<|MERGE_RESOLUTION|>--- conflicted
+++ resolved
@@ -24,26 +24,20 @@
         partial_connector: PartialConnector | None = None,
         perturbation: BasePerturbator | None = None,
         dropout: Dropout | None = None,
-<<<<<<< HEAD
         weight_entangler: WeightEntangler | None = None,
-=======
         lora_configs: dict | None = None,
->>>>>>> 683841eb
     ) -> None:
         self.sampler = sampler
         self.edge_normalization = edge_normalization
         self.partial_connector = partial_connector
         self.perturbation = perturbation
         self.dropout = dropout
-<<<<<<< HEAD
         self.weight_entangler = weight_entangler
-=======
         self.lora_configs = lora_configs
 
         self.is_argmax_sampler = False
         if isinstance(self.sampler, GDASSampler):
             self.is_argmax_sampler = True
->>>>>>> 683841eb
 
     def adapt_search_space(self, search_space: SearchSpace) -> None:
         if hasattr(search_space.model, "edge_normalization"):
@@ -86,17 +80,11 @@
     ) -> OperationBlock:
         op_block = OperationBlock(
             ops,
-<<<<<<< HEAD
             is_reduction_cell=is_reduction_cell,
             partial_connector=self.partial_connector,
             dropout=self.dropout,
             weight_entangler=self.weight_entangler,
-=======
-            is_reduction_cell,
-            self.partial_connector,
-            self.dropout,
             is_argmax_sampler=self.is_argmax_sampler,
->>>>>>> 683841eb
         )
         return op_block
 
