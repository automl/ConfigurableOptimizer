--- conflicted
+++ resolved
@@ -319,7 +319,7 @@
             epoch_time.update(time.time() - start_time)
             start_time = time.time()
 
-    def _train_epoch(  # noqa: PLR0915
+    def _train_epoch(  # noqa: PLR0915, C901
         self,
         search_space_handler: SearchSpaceHandler,
         train_loader: DataLoader,
@@ -410,16 +410,9 @@
                 (
                     score_normal,
                     score_reduce,
-<<<<<<< HEAD
-                ) = network_module.get_mean_layer_alignment_score()
-                if layer_alignment_scores is not None:
-                    layer_alignment_scores[0].update(val=score_normal)  # type: ignore
-                    layer_alignment_scores[1].update(val=score_reduce)  # type: ignore
-=======
                 ) = unwrapped_network.get_mean_layer_alignment_score()
                 layer_alignment_scores[0].update(val=score_normal)  # type: ignore
                 layer_alignment_scores[1].update(val=score_reduce)  # type: ignore
->>>>>>> 133f1e42
 
             torch.nn.utils.clip_grad_norm_(
                 unwrapped_network.model_weight_parameters(), 5
