--- conflicted
+++ resolved
@@ -118,19 +118,9 @@
         torch.cuda.manual_seed(rand_seed)
 
     def run_with_profile(
-<<<<<<< HEAD
-        self, profile: ProfileConfig, exp_name: str
-    ) -> ConfigurableTrainer:
-        config = profile.get_config()
-        self.run(
-            config=config,
-            exp_name=exp_name,
-            start_epoch=0,
-            load_best_model=False,
-            load_saved_model=False,
-=======
         self,
         profile: ProfileConfig,
+        exp_name: str,
         start_epoch: int = 0,
         load_saved_model: bool = False,
         load_best_model: bool = False,
@@ -145,10 +135,10 @@
 
         return self.runner(
             config,
+            exp_name,
             start_epoch,
             load_saved_model,
             load_best_model,
->>>>>>> 36e2dac3
         )
 
     def runner(
@@ -430,13 +420,7 @@
         debug_mode=IS_DEBUG_MODE,
     )
 
-<<<<<<< HEAD
-    # trainer = experiment.run()
-    experiment.run_with_profile(profile, exp_name=args.exp_name)
-    wandb.finish()  # type: ignore
-=======
-    trainer = experiment.run_with_profile(profile)
+    trainer = experiment.run_with_profile(profile, exp_name=args.exp_name)
 
     if is_wandb_log:
-        wandb.finish()  # type: ignore
->>>>>>> 36e2dac3
+        wandb.finish()  # type: ignore