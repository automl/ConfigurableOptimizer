from __future__ import annotations

import argparse
from collections import namedtuple
from enum import Enum
import random
from typing import Callable
import warnings

import numpy as np
import torch
from torch.backends import cudnn
import wandb

from confopt.benchmarks import NB201Benchmark, NB301Benchmark
from confopt.dataset import (
    CIFAR10Data,
    CIFAR100Data,
    ImageNet16Data,
    ImageNet16120Data,
)
from confopt.oneshot.archsampler import (
    DARTSSampler,
    DRNASSampler,
    GDASSampler,
    SNASSampler,
)
from confopt.oneshot.dropout import Dropout
from confopt.oneshot.lora_toggler import LoRAToggler
from confopt.oneshot.partial_connector import PartialConnector
from confopt.oneshot.perturbator import SDARTSPerturbator
from confopt.oneshot.pruner.pruner import Pruner
from confopt.oneshot.weightentangler import WeightEntangler
from confopt.profiles import (
    DiscreteProfile,
    GDASProfile,
    ProfileConfig,
)
from confopt.searchspace import (
    BabyDARTSSearchSpace,
    DARTSGenotype,  # noqa: F401
    DARTSImageNetModel,
    DARTSModel,
    DARTSSearchSpace,
    NAS201Genotype,
    NASBench1Shot1SearchSpace,
    NASBench201Model,
    NASBench201SearchSpace,
    RobustDARTSSearchSpace,
    SearchSpace,
    TransNASBench101SearchSpace,
)
from confopt.train import ConfigurableTrainer, DiscreteTrainer, Profile
from confopt.utils import Logger
from confopt.utils.time import check_date_format

DEVICE = torch.device("cuda") if torch.cuda.is_available() else torch.device("cpu")

# TODO Change this to real data
ADVERSERIAL_DATA = (
    torch.randn(2, 3, 32, 32).to(DEVICE),
    torch.randint(0, 9, (2,)).to(DEVICE),
)


class SearchSpaceType(Enum):
    DARTS = "darts"
    NB201 = "nb201"
    NB1SHOT1 = "nb1shot1"
    TNB101 = "tnb101"
    BABYDARTS = "baby_darts"
    RobustDARTS = "robust_darts"


class ModelType(Enum):
    DARTS = "darts"
    NB201 = "nb201"


class SamplerType(Enum):
    DARTS = "darts"
    DRNAS = "drnas"
    GDAS = "gdas"
    SNAS = "snas"


class PerturbatorType(Enum):
    RANDOM = "random"
    ADVERSERIAL = "adverserial"
    NONE = "none"


PERTUB_DEFAULT_EPSILON = 0.03
PERTUBRATOR_NONE = PerturbatorType("none")


class DatasetType(Enum):
    CIFAR10 = "cifar10"
    CIFAR100 = "cifar100"
    IMGNET16 = "imgnet16"
    IMGNET16_120 = "imgnet16_120"


N_CLASSES = {
    DatasetType.CIFAR10: 10,
    DatasetType.CIFAR100: 100,
    DatasetType.IMGNET16_120: 120,
}


class CriterionType(Enum):
    CROSS_ENTROPY = "cross_entropy"


class OptimizerType(Enum):
    ADAM = "adam"
    SGD = "sgd"
    ASGD = "asgd"


class SchedulerType(Enum):
    CosineAnnealingLR = "cosine_annealing_lr"
    CosineAnnealingWarmRestart = "cosine_annealing_warm_restart"


class Experiment:
    def __init__(
        self,
        search_space: SearchSpaceType,
        dataset: DatasetType,
        seed: int,
        is_wandb_log: bool = False,
        debug_mode: bool = False,
        exp_name: str = "test",
        runtime: str = "",
    ) -> None:
        self.search_space_str = search_space
        self.dataset_str = dataset
        self.seed = seed
        self.is_wandb_log = is_wandb_log
        self.debug_mode = debug_mode
        self.exp_name = exp_name
        self.runtime = runtime

    def set_seed(self, rand_seed: int) -> None:
        random.seed(rand_seed)
        np.random.seed(rand_seed)
        cudnn.benchmark = True
        torch.manual_seed(rand_seed)
        cudnn.enabled = True
        torch.cuda.manual_seed(rand_seed)

    def run_with_profile(
        self,
        profile: ProfileConfig,
        start_epoch: int = 0,
        load_saved_model: bool = False,
        load_best_model: bool = False,
        use_benchmark: bool = True,
    ) -> ConfigurableTrainer:
        config = profile.get_config()
        run_name = profile.get_name_wandb_run()

        assert hasattr(profile, "sampler_type")
        self.sampler_str = SamplerType(profile.sampler_type)
        self.perturbator_str = PerturbatorType(profile.perturb_type)
        self.is_partial_connection = profile.is_partial_connection
        self.dropout = profile.dropout
        self.edge_normalization = profile.is_partial_connection
        self.entangle_op_weights = profile.entangle_op_weights
        oles_config = config.get("oles")
        if oles_config:
            oles = oles_config.get("oles")
            calc_gm_score = oles_config.get("calc_gm_score")
        else:
            oles = False
            calc_gm_score = False
        assert sum([load_best_model, load_saved_model, (start_epoch > 0)]) <= 1
        return self.runner(
            config,
            start_epoch,
            load_saved_model,
            load_best_model,
            use_benchmark,
            run_name,
            oles,
            calc_gm_score,
        )

    def runner(
        self,
        config: dict | None = None,
        start_epoch: int = 0,
        load_saved_model: bool = False,
        load_best_model: bool = False,
        use_benchmark: bool = True,
        run_name: str = "supernet_run",
        oles: bool = False,
        calc_gm_score: bool = False,
    ) -> ConfigurableTrainer:
        assert sum([load_best_model, load_saved_model, (start_epoch > 0)]) <= 1

        self.set_seed(self.seed)

        if load_saved_model or load_best_model or start_epoch > 0:
            last_run = False
            if not self.runtime:
                last_run = True

            self.logger = Logger(
                log_dir="logs",
                exp_name=self.exp_name,
                search_space=self.search_space_str.value,
                dataset=str(self.dataset_str.value),
                seed=self.seed,
                runtime=self.runtime,
                use_supernet_checkpoint=True,
                last_run=last_run,
            )
        else:
            self.logger = Logger(
                log_dir="logs",
                exp_name=self.exp_name,
                dataset=str(self.dataset_str.value),
                search_space=self.search_space_str.value,
                seed=self.seed,
                runtime=self.runtime,
                use_supernet_checkpoint=True,
            )

        self._enum_to_objects(
            self.search_space_str,
            self.sampler_str,
            self.perturbator_str,
            config=config,
            use_benchmark=use_benchmark,
        )
        if self.is_wandb_log:
            wandb.init(  # type: ignore
                name=run_name,
                project=(
                    config.get("project_name", "Configurable_Optimizer")
                    if config is not None
                    else "Configurable_Optimizer"
                ),
                config=config,
            )

        Arguments = namedtuple(  # type: ignore
            "Configure", " ".join(config["trainer"].keys())  # type: ignore
        )
        trainer_arguments = Arguments(**config["trainer"])  # type: ignore

        criterion = self._get_criterion(
            criterion_str=trainer_arguments.criterion  # type: ignore
        )

        data = self._get_dataset(self.dataset_str)(
            root="datasets",
            cutout=trainer_arguments.cutout,  # type: ignore
            train_portion=trainer_arguments.train_portion,  # type: ignore
        )

        model = self.search_space
        # model =

        w_optimizer = self._get_optimizer(trainer_arguments.optim)(  # type: ignore
            model.model_weight_parameters(),
            trainer_arguments.lr,  # type: ignore
            **config["trainer"].get("optim_config", {}),  # type: ignore
        )

        w_scheduler = self._get_scheduler(
            scheduler_str=trainer_arguments.scheduler,  # type: ignore
            optimizer=w_optimizer,
            num_epochs=trainer_arguments.epochs,  # type: ignore
            eta_min=trainer_arguments.learning_rate_min,  # type: ignore
            config=config["trainer"].get("scheduler_config", {}),  # type: ignore
        )

        if self.edge_normalization and hasattr(model, "beta_parameters"):
            arch_optimizer = self._get_optimizer(
                trainer_arguments.arch_optim  # type: ignore
            )(
                [*model.arch_parameters, *model.beta_parameters],
                lr=config["trainer"].get("arch_lr", 0.001),  # type: ignore
                **config["trainer"].get("arch_optim_config", {}),  # type: ignore
            )
        else:
            arch_optimizer = self._get_optimizer(
                trainer_arguments.arch_optim  # type: ignore
            )(
                model.arch_parameters,
                lr=config["trainer"].get("arch_lr", 0.001),  # type: ignore
                **config["trainer"].get("arch_optim_config", {}),  # type: ignore
            )

        trainer = ConfigurableTrainer(
            model=model,
            data=data,
            model_optimizer=w_optimizer,
            arch_optimizer=arch_optimizer,
            scheduler=w_scheduler,
            criterion=criterion,
            logger=self.logger,
            batch_size=trainer_arguments.batch_size,  # type: ignore
            use_data_parallel=trainer_arguments.use_data_parallel,  # type: ignore
            load_saved_model=load_saved_model,
            load_best_model=load_best_model,
            start_epoch=start_epoch,
            checkpointing_freq=trainer_arguments.checkpointing_freq,  # type: ignore
            epochs=trainer_arguments.epochs,  # type: ignore
            debug_mode=self.debug_mode,
            query_dataset=self.dataset_str.value,
            benchmark_api=self.benchmark_api,
        )

        trainer.train(
            profile=self.profile,  # type: ignore
            is_wandb_log=self.is_wandb_log,
            lora_warm_epochs=config["trainer"].get(  # type: ignore
                "lora_warm_epochs", 0
            ),
            oles=oles,
            calc_gm_score=calc_gm_score,
        )

        return trainer

    def _enum_to_objects(
        self,
        search_space_enum: SearchSpaceType,
        sampler_enum: SamplerType,
        perturbator_enum: PerturbatorType,
        config: dict | None = None,
        use_benchmark: bool = True,
    ) -> None:
        if config is None:
            config = {}  # type : ignore
        self.set_search_space(search_space_enum, config.get("search_space", {}))
        self.set_sampler(sampler_enum, config.get("sampler", {}))
        self.set_perturbator(perturbator_enum, config.get("perturbator", {}))
        self.set_partial_connector(config.get("partial_connector", {}))
        self.set_dropout(config.get("dropout", {}))
        self.set_pruner(config.get("pruner", {}))

        if use_benchmark:
            if (
                search_space_enum == SearchSpaceType.RobustDARTS
                and config.get("search_space", {}).get("space") == "s4"
            ):
                warnings.warn(
                    "Argument use_benchmark was set to True with s4 space of"
                    + " RobustDARTSSearchSpace. Consider setting it to False",
                    stacklevel=1,
                )
                self.benchmark_api = None
            else:
                self.set_benchmark_api(search_space_enum, config.get("benchmark", {}))
        else:
            self.benchmark_api = None

        self.set_lora_toggler(config.get("lora", {}), config.get("lora_extra", {}))
        self.set_weight_entangler()
        self.set_profile(config)

    def set_search_space(
        self,
        search_space: SearchSpaceType,
        config: dict,
    ) -> None:
        if search_space == SearchSpaceType.NB201:
            self.search_space = NASBench201SearchSpace(**config)
        elif search_space == SearchSpaceType.DARTS:
            self.search_space = DARTSSearchSpace(**config)
        elif search_space == SearchSpaceType.NB1SHOT1:
            self.search_space = NASBench1Shot1SearchSpace(**config)
        elif search_space == SearchSpaceType.TNB101:
            self.search_space = TransNASBench101SearchSpace(**config)
        elif search_space == SearchSpaceType.BABYDARTS:
            self.search_space = BabyDARTSSearchSpace(**config)
        elif search_space == SearchSpaceType.RobustDARTS:
            self.search_space = RobustDARTSSearchSpace(**config)

    def set_benchmark_api(
        self,
        search_space: SearchSpaceType,
        config: dict,
    ) -> None:
        if search_space == SearchSpaceType.NB201:
            self.benchmark_api = NB201Benchmark()
        elif search_space in (SearchSpaceType.DARTS, SearchSpaceType.RobustDARTS):
            self.benchmark_api = NB301Benchmark(**config)
        else:
            print(f"Benchmark does not exist for the {search_space.value} searchspace")
            self.benchmark_api = None

    def set_sampler(
        self,
        sampler: SamplerType,
        config: dict,
    ) -> None:
        arch_params = self.search_space.arch_parameters
        if sampler == SamplerType.DARTS:
            self.sampler = DARTSSampler(**config, arch_parameters=arch_params)
        elif sampler == SamplerType.DRNAS:
            self.sampler = DRNASSampler(**config, arch_parameters=arch_params)
        elif sampler == SamplerType.GDAS:
            self.sampler = GDASSampler(**config, arch_parameters=arch_params)
        elif sampler == SamplerType.SNAS:
            self.sampler = SNASSampler(**config, arch_parameters=arch_params)

    def set_perturbator(
        self,
        petubrator_enum: PerturbatorType,
        pertub_config: dict,
    ) -> None:
        if petubrator_enum != PerturbatorType.NONE:
            self.perturbator = SDARTSPerturbator(
                **pertub_config,
                search_space=self.search_space,
                arch_parameters=self.search_space.arch_parameters,
                attack_type=petubrator_enum.value,
            )
        else:
            self.perturbator = None

    def set_partial_connector(self, config: dict) -> None:
        if self.is_partial_connection:
            self.partial_connector = PartialConnector(**config)
        else:
            self.partial_connector = None

    def set_dropout(self, config: dict) -> None:
        if self.dropout is not None:
            self.dropout = Dropout(**config)
        else:
            self.dropout = None

    def set_weight_entangler(self) -> None:
        self.weight_entangler = WeightEntangler() if self.entangle_op_weights else None

<<<<<<< HEAD
    def set_pruner(self, config: dict) -> None:
        if config is not None:
            self.pruner = Pruner(
                searchspace=self.search_space,
                prune_epochs=config.get("prune_epochs", []),
                prune_num_keeps=config.get("prune_num_keeps", []),
            )
        else:
            self.pruner = None
=======
    def set_lora_toggler(self, lora_config: dict, lora_extra: dict) -> None:
        if lora_config.get("r", 0) == 0:
            self.lora_toggler = None
            return

        toggle_epochs = lora_extra.get("toggle_epochs")
        toggle_probability = lora_extra.get("toggle_probability")
        if toggle_epochs is not None:
            assert min(toggle_epochs) > lora_extra.get(
                "warm_epochs"
            ), "The first toggle epoch should be after the warmup epochs"
            self.lora_toggler = LoRAToggler(
                searchspace=self.search_space,
                toggle_epochs=toggle_epochs,
                toggle_probability=toggle_probability,
            )
        else:
            self.lora_toggler = None
>>>>>>> b7ea2b59

    def set_profile(self, config: dict) -> None:
        assert self.sampler is not None

        self.profile = Profile(
            sampler=self.sampler,
            edge_normalization=self.edge_normalization,
            partial_connector=self.partial_connector,
            perturbation=self.perturbator,
            dropout=self.dropout,
            weight_entangler=self.weight_entangler,
            lora_toggler=self.lora_toggler,
            lora_configs=config.get("lora"),
            pruner=self.pruner,
        )

    def _get_dataset(self, dataset: DatasetType) -> Callable | None:
        if dataset == DatasetType.CIFAR10:
            return CIFAR10Data
        elif dataset == DatasetType.CIFAR100:  # noqa: RET505
            return CIFAR100Data
        elif dataset == DatasetType.IMGNET16:
            return ImageNet16Data
        elif dataset == DatasetType.IMGNET16_120:
            return ImageNet16120Data
        return None

    def _get_criterion(self, criterion_str: str) -> torch.nn.Module:
        criterion = CriterionType(criterion_str)
        if criterion == CriterionType.CROSS_ENTROPY:
            return torch.nn.CrossEntropyLoss()

        raise NotImplementedError

    def _get_optimizer(self, optim_str: str) -> Callable | None:
        optim = OptimizerType(optim_str)
        if optim == OptimizerType.ADAM:
            return torch.optim.Adam
        elif optim == OptimizerType.SGD:  # noqa: RET505
            return torch.optim.SGD
        if optim == OptimizerType.ASGD:
            return torch.optim.ASGD
        return None

    def _get_scheduler(
        self,
        scheduler_str: str,
        optimizer: torch.optim.Optimizer,
        num_epochs: int,
        eta_min: float = 0.0,
        config: dict | None = None,
    ) -> torch.optim.lr_scheduler.LRScheduler | None:
        if config is None:
            config = {}
        scheduler = SchedulerType(scheduler_str)
        if scheduler == SchedulerType.CosineAnnealingLR:
            return torch.optim.lr_scheduler.CosineAnnealingLR(
                optimizer=optimizer,
                T_max=config.get("T_max", num_epochs),
                eta_min=config.get("eta_min", eta_min),
            )
        elif scheduler == SchedulerType.CosineAnnealingWarmRestart:  # noqa: RET505
            return torch.optim.lr_scheduler.CosineAnnealingWarmRestarts(
                optimizer=optimizer,
                T_0=config.get("T_0", 10),
                T_mult=config.get("T_mult", 1),
                eta_min=config.get("eta_min", eta_min),
            )
        return None

    def run_discrete_model_with_profile(
        self,
        profile: DiscreteProfile,
        start_epoch: int = 0,
        load_saved_model: bool = False,
        load_best_model: bool = False,
        use_supernet_checkpoint: bool = False,
    ) -> DiscreteTrainer:
        train_config = profile.get_trainer_config()
        searchspace_config = profile.get_searchspace_config(
            self.search_space_str.value, self.dataset_str.value
        )
        genotype_str = profile.get_genotype()

        return self.run_discrete_model(
            searchspace_config=searchspace_config,
            train_config=train_config,
            start_epoch=start_epoch,
            load_saved_model=load_saved_model,
            load_best_model=load_best_model,
            use_supernet_checkpoint=use_supernet_checkpoint,
            genotype_str=genotype_str,
        )

    def get_discrete_model_from_genotype_str(
        self,
        search_space_str: str,
        genotype_str: str,
        searchspace_config: dict,
    ) -> torch.nn.Module:
        if search_space_str == ModelType.NB201.value:
            searchspace_config["genotype"] = NAS201Genotype.str2structure(genotype_str)
            discrete_model = NASBench201Model(**searchspace_config)
        elif search_space_str == ModelType.DARTS.value:
            searchspace_config["genotype"] = eval(genotype_str)
            if self.dataset_str.value in ("cifar10", "cifar100"):
                discrete_model = DARTSModel(**searchspace_config)
            elif self.dataset_str.value in ("imgnet16", "imgnet16_120"):
                discrete_model = DARTSImageNetModel(**searchspace_config)
            else:
                raise ValueError("undefined discrete model for this dataset.")
        else:
            raise ValueError("undefined discrete model for this search space.")

        return discrete_model

    def get_discrete_model_from_supernet(
        self,
    ) -> SearchSpace:
        # A) Use the experiment's self.search_space of the experiment.
        if hasattr(self, "search_space"):
            if self.search_space.arch_parameters:
                model = self.search_space.discretize()
                return model  # type: ignore
            raise ValueError("need to be a supernet to be able to get the discrete net")
        raise Exception("Need a searchspace to be able to fetch a discrete model")

    # logger load_genotype function handles for both supernet and discrete model
    def get_genotype_str_from_checkpoint(
        self,
        start_epoch: int = 0,
        load_saved_model: bool = False,
        load_best_model: bool = False,
        use_supernet_checkpoint: bool = False,
    ) -> str:
        if load_best_model or load_saved_model or (start_epoch > 0):
            genotype_str = self.logger.load_genotype(
                start_epoch,
                load_saved_model,
                load_best_model,
                use_supernet_checkpoint=use_supernet_checkpoint,
            )
            return genotype_str

        raise ValueError("is not a valid checkpoint.")

    def get_discrete_model(
        self,
        searchspace_config: dict,
        start_epoch: int = 0,
        load_saved_model: bool = False,
        load_best_model: bool = False,
        use_supernet_checkpoint: bool = False,
        use_expr_search_space: bool = False,
        genotype_str: str | None = None,
    ) -> tuple[torch.nn.Module, str]:
        # A) Use the experiment's self.search_space of the experiment.
        if use_expr_search_space:
            model = self.get_discrete_model_from_supernet()
            return model, model.get_genotype()  # type: ignore
        if sum([load_best_model, load_saved_model, (start_epoch > 0)]) == 1:
            genotype_str = self.get_genotype_str_from_checkpoint(
                start_epoch,
                load_saved_model,
                load_best_model,
                use_supernet_checkpoint,
            )
        elif sum(
            [
                load_best_model,
                load_saved_model,
                (start_epoch > 0),
                use_supernet_checkpoint,
            ],
        ) == 0 and hasattr(self, "search_space"):
            genotype_str = self.search_space.get_genotype().tostr()  # type: ignore

        elif genotype_str is None:
            raise ValueError("genotype cannot be empty")

        model = self.get_discrete_model_from_genotype_str(
            self.search_space_str.value,
            genotype_str,  # type: ignore
            searchspace_config,
        )
        return model, genotype_str  # type: ignore

    # refactor the name to train
    def run_discrete_model(
        self,
        searchspace_config: dict,
        train_config: dict | None = None,
        start_epoch: int = 0,
        load_saved_model: bool = False,
        load_best_model: bool = False,
        use_supernet_checkpoint: bool = False,
        use_expr_search_space: bool = False,
        genotype_str: str | None = None,
    ) -> DiscreteTrainer:
        # should not care where the model comes from => genotype should be a
        # different function
        assert sum([load_best_model, load_saved_model, (start_epoch > 0)]) <= 1

        self.set_seed(self.seed)

        if load_saved_model or load_best_model or start_epoch > 0:
            last_run = False
            if not self.runtime:
                last_run = True

            self.logger = Logger(
                log_dir="logs",
                exp_name=self.exp_name,
                search_space=self.search_space_str.value,
                dataset=str(self.dataset_str.value),
                seed=self.seed,
                runtime=self.runtime,
                use_supernet_checkpoint=use_supernet_checkpoint,
                last_run=last_run,
            )
        else:
            self.logger = Logger(
                log_dir="logs",
                exp_name=self.exp_name,
                search_space=self.search_space_str.value,
                dataset=str(self.dataset_str.value),
                seed=self.seed,
                runtime=None,
                use_supernet_checkpoint=use_supernet_checkpoint,
                last_run=False,
            )

        # different options to train a discrete model:
        # A) Use the experiment's self.search_space of the experiment.
        # B) From a supernet checkpoint, load, and discretize to get the model.
        # C) From a discerete checkpoint, load the model.
        # D) pass a genotype from the prompt to build a discrete model.
        # E) just use the default genotype which is set in the discrete_profile.

        model, genotype_str = self.get_discrete_model(
            searchspace_config=searchspace_config,
            start_epoch=start_epoch,
            load_saved_model=load_saved_model,
            load_best_model=load_best_model,
            use_supernet_checkpoint=use_supernet_checkpoint,
            use_expr_search_space=use_expr_search_space,
            genotype_str=genotype_str,
        )
        model.to(device=DEVICE)
        # TODO: do i need this line?
        if use_supernet_checkpoint:
            start_epoch = 0
            load_saved_model = False
            load_best_model = False
            use_supernet_checkpoint = False
            self.logger.use_supernet_checkpoint = False
            self.logger.set_up_new_run()

        self.logger.save_genotype(genotype_str)

        Arguments = namedtuple(  # type: ignore
            "Configure", " ".join(train_config.keys())  # type: ignore
        )
        trainer_arguments = Arguments(**train_config)  # type: ignore

        data = self._get_dataset(self.dataset_str)(
            root="datasets",
            cutout=trainer_arguments.cutout,  # type: ignore
            train_portion=trainer_arguments.train_portion,  # type: ignore
        )

        w_optimizer = self._get_optimizer(trainer_arguments.optim)(  # type: ignore
            model.parameters(),
            trainer_arguments.lr,  # type: ignore
            **trainer_arguments.optim_config,  # type: ignore
        )

        w_scheduler = self._get_scheduler(
            scheduler_str=trainer_arguments.scheduler,  # type: ignore
            optimizer=w_optimizer,
            num_epochs=trainer_arguments.epochs,  # type: ignore
            eta_min=trainer_arguments.learning_rate_min,  # type: ignore
            config=train_config.get("scheduler_config", {}),  # type: ignore
        )

        criterion = self._get_criterion(
            criterion_str=trainer_arguments.criterion  # type: ignore
        )

        trainer = DiscreteTrainer(
            model=model,
            data=data,
            model_optimizer=w_optimizer,
            scheduler=w_scheduler,
            criterion=criterion,
            logger=self.logger,
            batch_size=trainer_arguments.batch_size,  # type: ignore
            use_data_parallel=trainer_arguments.use_data_parallel,  # type: ignore
            print_freq=trainer_arguments.print_freq,  # type: ignore
            drop_path_prob=trainer_arguments.drop_path_prob,  # type: ignore
            load_saved_model=load_saved_model,
            load_best_model=load_best_model,
            start_epoch=start_epoch,
            checkpointing_freq=trainer_arguments.checkpointing_freq,  # type: ignore
            epochs=trainer_arguments.epochs,  # type: ignore
        )

        trainer.train(
            epochs=trainer_arguments.epochs,  # type: ignore
            is_wandb_log=self.is_wandb_log,
        )

        trainer.test(is_wandb_log=self.is_wandb_log)

        return trainer


if __name__ == "__main__":
    parser = argparse.ArgumentParser(
        "Fine tuning and training searched architectures", add_help=False
    )
    parser.add_argument(
        "--searchspace",
        default="nb201",
        help="search space in (darts, nb201, nb1shot1, tnb101)",
        type=str,
    )
    parser.add_argument(
        "--sampler",
        default="gdas",
        help="samplers in (darts, drnas, gdas, snas)",
        type=str,
    )
    parser.add_argument(
        "--perturbator",
        default="none",
        help="Type of perturbation in (none, random, adverserial)",
        type=str,
    )
    parser.add_argument(
        "--is_partial_connector",
        action="store_true",
        default=False,
        help="Enable/Disable partial connection",
    )
    parser.add_argument(
        "--dropout",
        default=None,
        help="Dropout probability. 0 <= p < 1.",
        type=float,
    )
    parser.add_argument("--dataset", default="cifar10", type=str)
    parser.add_argument("--logdir", default="./logs", type=str)
    parser.add_argument("--seed", default=444, type=int)
    parser.add_argument("--epochs", default=3, type=int)
    parser.add_argument("--exp_name", default="test", type=str)
    parser.add_argument(
        "--load_best_model",
        action="store_true",
        default=False,
        help="Load the best model found from the previous run",
    )
    parser.add_argument(
        "--load_saved_model",
        action="store_true",
        default=False,
        help="Load the last saved model in the last run of training them",
    )
    parser.add_argument(
        "--start_epoch",
        default=0,
        help="Specify the start epoch to continue the training of the model from the"
        + "previous run",
        type=int,
    )
    parser.add_argument(
        "--use_supernet_checkpoint",
        action="store_true",
        default=False,
        help="If you would like to load_best_model, load_saved_model, or start_epoch"
        + "from the supernets checkpoint pass True",
    )
    parser.add_argument(
        "--runtime",
        # default="",
        help="if you want to start from in a certain runtime",
        type=str,
    )

    parser.add_argument(
        "--oles",
        action="store_true",
        default=False,
        help="freezes weights if it passes the threshold",
    )

    parser.add_argument(
        "--calc_gm_score",
        action="store_true",
        default=False,
        help="calculates gm scores during training the supernet",
    )

    args = parser.parse_args()
    IS_DEBUG_MODE = True
    is_wandb_log = IS_DEBUG_MODE is False

    searchspace = SearchSpaceType(args.searchspace)
    dataset = DatasetType(args.dataset)
    args.epochs = 3

    profile = GDASProfile(
        epochs=args.epochs,
        is_partial_connection=args.is_partial_connector,
        perturbation=args.perturbator,
        dropout=args.dropout,
        oles=args.oles,
        calc_gm_score=args.calc_gm_score,
    )

    config = profile.get_config()

    if args.runtime:
        assert check_date_format(args.runtime)

    experiment = Experiment(
        search_space=searchspace,
        dataset=dataset,
        seed=args.seed,
        is_wandb_log=is_wandb_log,
        debug_mode=IS_DEBUG_MODE,
        exp_name=args.exp_name,
        runtime=args.runtime,
    )

    # trainer = experiment.run_with_profile(
    #     profile,
    #     start_epoch=args.start_epoch,
    #     load_saved_model=args.load_saved_model,
    #     load_best_model=args.load_best_model,
    # )

    profile = DiscreteProfile()
    discret_trainer = experiment.run_discrete_model_with_profile(
        profile,
        start_epoch=args.start_epoch,
        load_saved_model=args.load_saved_model,
        load_best_model=args.load_best_model,
        use_supernet_checkpoint=args.use_supernet_checkpoint,
    )

    if is_wandb_log:
        wandb.finish()  # type: ignore<|MERGE_RESOLUTION|>--- conflicted
+++ resolved
@@ -440,7 +440,6 @@
     def set_weight_entangler(self) -> None:
         self.weight_entangler = WeightEntangler() if self.entangle_op_weights else None
 
-<<<<<<< HEAD
     def set_pruner(self, config: dict) -> None:
         if config is not None:
             self.pruner = Pruner(
@@ -450,7 +449,7 @@
             )
         else:
             self.pruner = None
-=======
+
     def set_lora_toggler(self, lora_config: dict, lora_extra: dict) -> None:
         if lora_config.get("r", 0) == 0:
             self.lora_toggler = None
@@ -469,7 +468,6 @@
             )
         else:
             self.lora_toggler = None
->>>>>>> b7ea2b59
 
     def set_profile(self, config: dict) -> None:
         assert self.sampler is not None
