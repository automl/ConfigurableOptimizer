from __future__ import annotations

from abc import abstractmethod
from typing import Literal
import warnings

import torch

DEVICE = torch.device("cuda") if torch.cuda.is_available() else torch.device("cpu")
# TODO Change this to real data
ADVERSERIAL_DATA = (
    torch.randn(2, 3, 32, 32).to(DEVICE),
    torch.randint(0, 9, (2,)).to(DEVICE),
)
INIT_CHANNEL_NUM = 16


class BaseProfile:
    def __init__(
        self,
        config_type: str,
        epochs: int = 100,
        is_partial_connection: bool = False,
        dropout: float | None = None,
        perturbation: str | None = None,
        perturbator_sample_frequency: str = "epoch",
        sampler_arch_combine_fn: str = "default",
        entangle_op_weights: bool = False,
        lora_rank: int = 0,
        lora_warm_epochs: int = 0,
        lora_toggle_epochs: list[int] | None = None,
        lora_toggle_probability: float | None = None,
        seed: int = 100,
        searchspace_str: str = "nb201",
        oles: bool = False,
        calc_gm_score: bool = False,
        prune_epochs: list[int] | None = None,
<<<<<<< HEAD
        prune_num_keeps: list[int] | None = None,
        pt_select_architecture: bool = False,
=======
        prune_fractions: list[float] | None = None,
>>>>>>> 35b50ce9
        is_arch_attention_enabled: bool = False,
    ) -> None:
        self.config_type = config_type
        self.epochs = epochs
        self.lora_warm_epochs = lora_warm_epochs
        self.seed = seed
        self.searchspace_str = searchspace_str
        self.sampler_arch_combine_fn = sampler_arch_combine_fn
        self._initialize_trainer_config()
        self._initialize_sampler_config()
        self._set_partial_connector(is_partial_connection)
        self._set_lora_configs(
            lora_rank,
            lora_warm_epochs,
            toggle_epochs=lora_toggle_epochs,
            lora_toggle_probability=lora_toggle_probability,
        )
        self._set_dropout(dropout)
        self._set_perturb(perturbation, perturbator_sample_frequency)
        self.entangle_op_weights = entangle_op_weights
        self._set_oles_configs(oles, calc_gm_score)
<<<<<<< HEAD
        self._set_pruner_configs(prune_epochs, prune_num_keeps)
        self._set_pt_select_configs(pt_select_architecture)

=======
        self._set_pruner_configs(prune_epochs, prune_fractions)
>>>>>>> 35b50ce9
        PROFILE_TYPE = "BASE"
        self.sampler_type = str.lower(PROFILE_TYPE)
        self.is_arch_attention_enabled = is_arch_attention_enabled

    def _set_pt_select_configs(
        self,
        pt_select_architecture: bool = False,
        pt_projection_criteria: Literal["acc", "loss"] = "acc",
        pt_projection_interval: int = 10,
    ) -> None:
        if pt_select_architecture:
            self.pt_select_configs = {
                "projection_interval": pt_projection_interval,
                "projection_criteria": pt_projection_criteria,
            }
        else:
            self.pt_select_configs = None  # type: ignore

    def _set_pruner_configs(
        self,
        prune_epochs: list[int] | None = None,
        prune_fractions: list[float] | None = None,
    ) -> None:
        if prune_epochs is not None:
            assert (
                prune_fractions is not None
            ), "Please provide epochs prune-fractions to prune with"
            assert len(prune_fractions) == len(
                prune_epochs
            ), "Length of both prune_epochs and prune_fractions must be same"
            self.pruner_config = {
                "prune_epochs": prune_epochs,
                "prune_fractions": prune_fractions,
            }

    def _set_lora_configs(
        self,
        lora_rank: int = 0,
        lora_warm_epochs: int = 0,
        lora_dropout: float = 0,
        lora_alpha: int = 1,
        lora_toggle_probability: float | None = None,
        merge_weights: bool = True,
        toggle_epochs: list[int] | None = None,
    ) -> None:
        self.lora_config = {
            "r": lora_rank,
            "lora_dropout": lora_dropout,
            "lora_alpha": lora_alpha,
            "merge_weights": merge_weights,
        }
        self.lora_toggle_epochs = toggle_epochs
        self.lora_warm_epochs = lora_warm_epochs
        self.lora_toggle_probability = lora_toggle_probability

    def _set_oles_configs(
        self,
        oles: bool = False,
        calc_gm_score: bool = False,
    ) -> None:
        if oles and not calc_gm_score:
            calc_gm_score = True
            warnings.warn(
                "OLES needs gm_score, please pass calc_gm_score as True.", stacklevel=2
            )
        self.oles_config = {"oles": oles, "calc_gm_score": calc_gm_score}

    def _set_perturb(
        self,
        perturb_type: str | None = None,
        perturbator_sample_frequency: str = "epoch",
    ) -> None:
        assert perturbator_sample_frequency in ["epoch", "step"]
        assert perturb_type in ["adverserial", "random", "none", None]
        if perturb_type is None:
            self.perturb_type = "none"
        else:
            self.perturb_type = perturb_type
        self.perturbator_sample_frequency = perturbator_sample_frequency
        self._initialize_perturbation_config()

    def _set_partial_connector(self, is_partial_connection: bool = False) -> None:
        self.is_partial_connection = is_partial_connection
        self._initialize_partial_connector_config()

    def _set_dropout(self, dropout: float | None = None) -> None:
        self.dropout = dropout
        self._initialize_dropout_config()

    def get_config(self) -> dict:
        assert (
            self.sampler_config is not None
        ), "atleast a sampler is needed to initialize the search space"
        weight_type = (
            "weight_entanglement" if self.entangle_op_weights else "weight_sharing"
        )
        config = {
            "sampler": self.sampler_config,
            "perturbator": self.perturb_config,
            "partial_connector": self.partial_connector_config,
            "dropout": self.dropout_config,
            "trainer": self.trainer_config,
            "lora": self.lora_config,
            "lora_extra": {
                "toggle_epochs": self.lora_toggle_epochs,
                "warm_epochs": self.lora_warm_epochs,
                "toggle_probability": self.lora_toggle_probability,
            },
            "sampler_type": self.sampler_type,
            "searchspace_str": self.searchspace_str,
            "weight_type": weight_type,
            "oles": self.oles_config,
            "pt_selection": self.pt_select_configs,
            "is_arch_attention_enabled": self.is_arch_attention_enabled,
        }

        if hasattr(self, "pruner_config"):
            config.update({"pruner": self.pruner_config})

        if hasattr(self, "searchspace_config") and self.searchspace_config is not None:
            config.update({"search_space": self.searchspace_config})

        if hasattr(self, "extra_config") and self.extra_config is not None:
            config.update(self.extra_config)
        return config

    @abstractmethod
    def _initialize_sampler_config(self) -> None:
        self.sampler_config = None

    @abstractmethod
    def _initialize_perturbation_config(self) -> None:
        if self.perturb_type == "adverserial":
            perturb_config = {
                "epsilon": 0.3,
                "data": ADVERSERIAL_DATA,
                "loss_criterion": torch.nn.CrossEntropyLoss(),
                "steps": 20,
                "random_start": True,
                "sample_frequency": self.perturbator_sample_frequency,
            }
        elif self.perturb_type == "random":
            perturb_config = {
                "epsilon": 0.3,
                "sample_frequency": self.perturbator_sample_frequency,
            }
        else:
            perturb_config = None

        self.perturb_config = perturb_config

    @abstractmethod
    def _initialize_partial_connector_config(self) -> None:
        partial_connector_config = {"k": 4} if self.is_partial_connection else None
        self.partial_connector_config = partial_connector_config

    @abstractmethod
    def _initialize_trainer_config(self) -> None:
        trainer_config = {
            "lr": 0.025,
            "arch_lr": 3e-4,
            "epochs": self.epochs,
            "lora_warm_epochs": self.lora_warm_epochs,
            "optim": "sgd",
            "arch_optim": "adam",
            "optim_config": {
                "momentum": 0.9,
                "nesterov": 0,
                "weight_decay": 3e-4,
            },
            "arch_optim_config": {
                "weight_decay": 1e-3,
            },
            "scheduler": "cosine_annealing_warm_restart",
            "criterion": "cross_entropy",
            "batch_size": 64,
            "learning_rate_min": 0.0,
            "cutout": -1,
            "cutout_length": 16,
            "train_portion": 0.7,
            "use_data_parallel": True,
            "checkpointing_freq": 1,
            "seed": self.seed,
        }

        self.trainer_config = trainer_config

    @abstractmethod
    def _initialize_dropout_config(self) -> None:
        dropout_config = {
            "p": self.dropout if self.dropout is not None else 0.0,
            "p_min": 0.0,
            "anneal_frequency": "epoch",
            "anneal_type": "linear",
            "max_iter": self.epochs,
        }
        self.dropout_config = dropout_config

    def configure_sampler(self, **kwargs) -> None:  # type: ignore
        assert self.sampler_config is not None
        for config_key in kwargs:
            assert (
                config_key in self.sampler_config  # type: ignore
            ), f"{config_key} not a valid configuration for the sampler of type \
                {self.config_type}"
            self.sampler_config[config_key] = kwargs[config_key]  # type: ignore

    def configure_perturbator(self, **kwargs) -> None:  # type: ignore
        assert (
            self.perturb_type != "none"
        ), "Perturbator is initialized with None, \
            re-initialize with random or adverserial"

        for config_key in kwargs:
            assert (
                config_key in self.perturb_config  # type: ignore
            ), f"{config_key} not a valid configuration for the perturbator of \
                type {self.perturb_type}"
            self.perturb_config[config_key] = kwargs[config_key]  # type: ignore

    def configure_partial_connector(self, **kwargs) -> None:  # type: ignore
        assert self.is_partial_connection is True
        for config_key in kwargs:
            assert (
                config_key in self.partial_connector_config  # type: ignore
            ), f"{config_key} not a valid configuration for the partial connector"
            self.partial_connector_config[config_key] = kwargs[  # type: ignore
                config_key
            ]

    def configure_trainer(self, **kwargs) -> None:  # type: ignore
        for config_key in kwargs:
            assert (
                config_key in self.trainer_config
            ), f"{config_key} not a valid configuration for the trainer"
            self.trainer_config[config_key] = kwargs[config_key]

    def configure_dropout(self, **kwargs) -> None:  # type: ignore
        for config_key in kwargs:
            assert (
                config_key in self.dropout_config
            ), f"{config_key} not a valid configuration for the dropout module"
            self.dropout_config[config_key] = kwargs[config_key]

    def configure_lora(self, **kwargs) -> None:  # type: ignore
        for config_key in kwargs:
            assert (
                config_key in self.lora_config
            ), f"{config_key} not a valid configuration for the lora layers"
            self.lora_config[config_key] = kwargs[config_key]

    def configure_oles(self, **kwargs) -> None:  # type: ignore
        for config_key in kwargs:
            assert (
                config_key in self.oles_config
            ), f"{config_key} not a valid configuration for the oles config"
            self.oles_config[config_key] = kwargs[config_key]

    def configure_pt_selection(self, **kwargs) -> None:  # type: ignore
        for config_key in kwargs:
            assert config_key in self.pt_select_configs, (
                f"{config_key} not a valid configuration for the"
                + "perturbation based selection config"
            )
            self.pt_select_configs[config_key] = kwargs[config_key]

    @abstractmethod
    def set_searchspace_config(self, config: dict) -> None:
        if not hasattr(self, "searchspace_config"):
            self.searchspace_config = config
        else:
            self.searchspace_config.update(config)

    @abstractmethod
    def configure_extra(self, config: dict) -> None:
        self.extra_config = config

    def get_name_wandb_run(self) -> str:
        name_wandb_run = []
        name_wandb_run.append(f"ss_{self.searchspace_str}")
        if self.entangle_op_weights:
            name_wandb_run.append("type_we")
        else:
            name_wandb_run.append("type_ws")
        name_wandb_run.append(f"opt_{self.sampler_type}")
        if self.lora_warm_epochs > 0:
            name_wandb_run.append(f"lorarank_{self.lora_config.get('r')}")
            name_wandb_run.append(f"lorawarmup_{self.lora_warm_epochs}")
        name_wandb_run.append(f"epochs_{self.trainer_config.get('epochs')}")
        name_wandb_run.append(f"seed_{self.seed}")
        if self.oles_config.get("oles"):
            name_wandb_run.append("with_oles")
        name_wandb_run_str = "-".join(name_wandb_run)
        return name_wandb_run_str<|MERGE_RESOLUTION|>--- conflicted
+++ resolved
@@ -35,13 +35,9 @@
         oles: bool = False,
         calc_gm_score: bool = False,
         prune_epochs: list[int] | None = None,
-<<<<<<< HEAD
-        prune_num_keeps: list[int] | None = None,
+        prune_fractions: list[float] | None = None,
+        is_arch_attention_enabled: bool = False,
         pt_select_architecture: bool = False,
-=======
-        prune_fractions: list[float] | None = None,
->>>>>>> 35b50ce9
-        is_arch_attention_enabled: bool = False,
     ) -> None:
         self.config_type = config_type
         self.epochs = epochs
@@ -62,13 +58,8 @@
         self._set_perturb(perturbation, perturbator_sample_frequency)
         self.entangle_op_weights = entangle_op_weights
         self._set_oles_configs(oles, calc_gm_score)
-<<<<<<< HEAD
-        self._set_pruner_configs(prune_epochs, prune_num_keeps)
+        self._set_pruner_configs(prune_epochs, prune_fractions)
         self._set_pt_select_configs(pt_select_architecture)
-
-=======
-        self._set_pruner_configs(prune_epochs, prune_fractions)
->>>>>>> 35b50ce9
         PROFILE_TYPE = "BASE"
         self.sampler_type = str.lower(PROFILE_TYPE)
         self.is_arch_attention_enabled = is_arch_attention_enabled
