from __future__ import annotations

from abc import abstractmethod

import torch

DEVICE = torch.device("cuda") if torch.cuda.is_available() else torch.device("cpu")
# TODO Change this to real data
ADVERSERIAL_DATA = (
    torch.randn(2, 3, 32, 32).to(DEVICE),
    torch.randint(0, 9, (2,)).to(DEVICE),
)


class ProfileConfig:
    def __init__(
        self,
        config_type: str,
        epochs: int,
        is_partial_connection: bool = False,
        dropout: float | None = None,
        perturbation: str | None = None,
        perturbator_sample_frequency: str = "epoch",
        lora_rank: int = 0,
        lora_warm_epochs: int = 0,
    ) -> None:
        self.config_type = config_type
        self.epochs = epochs
        self.lora_warm_epochs = lora_warm_epochs
        self._initialize_trainer_config()
        self._initialize_sampler_config()
<<<<<<< HEAD
        self.set_partial_connector(is_partial_connection)
        self.set_lora_configs(lora_rank)
        self.set_dropout(dropout)
        self.set_perturb(perturbation, perturbator_sample_frequency)

    def set_lora_configs(
        self,
        lora_rank: int = 0,
        lora_dropout: float = 0,
        lora_alpha: int = 1,
        merge_weights: bool = True,
    ) -> None:
        self.lora_config = {
            "r": lora_rank,
            "lora_dropout": lora_dropout,
            "lora_alpha": lora_alpha,
            "merge_weights": merge_weights,
        }

    def set_perturb(
=======
        self._set_partial_connector(is_partial_connection)
        self._set_dropout(dropout)
        self._set_perturb(perturbation, perturbator_sample_frequency)

    def _set_perturb(
>>>>>>> 7f94194b
        self,
        perturb_type: str | None = None,
        perturbator_sample_frequency: str = "epoch",
    ) -> None:
        assert perturbator_sample_frequency in ["epoch", "step"]
        assert perturb_type in ["adverserial", "random", "none", None]
        if perturb_type is None:
            self.perturb_type = "none"
        else:
            self.perturb_type = perturb_type
        self.perturbator_sample_frequency = perturbator_sample_frequency
        self._initialize_perturbation_config()

    def _set_partial_connector(self, is_partial_connection: bool = False) -> None:
        self.is_partial_connection = is_partial_connection
        self._initialize_partial_connector_config()

    def _set_dropout(self, dropout: float | None = None) -> None:
        self.dropout = dropout
        self._initialize_dropout_config()

    def get_config(self) -> dict:
        assert (
            self.sampler_config is not None
        ), "atleast a sampler is needed to initialize the search space"
        config = {
            "sampler": self.sampler_config,
            "perturbator": self.perturb_config,
            "partial_connector": self.partial_connector_config,
            "dropout": self.dropout_config,
            "trainer": self.trainer_config,
            "lora": self.lora_config,
        }
        if hasattr(self, "searchspace_config") and self.searchspace_config is not None:
            config.update({"search_space": self.searchspace_config})

        if hasattr(self, "extra_config") and self.extra_config is not None:
            config.update(self.extra_config)
        return config

    @abstractmethod
    def _initialize_sampler_config(self) -> None:
        self.sampler_config = None

    @abstractmethod
    def _initialize_perturbation_config(self) -> None:
        if self.perturb_type == "adverserial":
            perturb_config = {
                "epsilon": 0.3,
                "data": ADVERSERIAL_DATA,
                "loss_criterion": torch.nn.CrossEntropyLoss(),
                "steps": 20,
                "random_start": True,
                "sample_frequency": self.perturbator_sample_frequency,
            }
        elif self.perturb_type == "random":
            perturb_config = {
                "epsilon": 0.3,
                "sample_frequency": self.perturbator_sample_frequency,
            }
        else:
            perturb_config = None

        self.perturb_config = perturb_config

    @abstractmethod
    def _initialize_partial_connector_config(self) -> None:
        partial_connector_config = {"k": 4} if self.is_partial_connection else None
        self.partial_connector_config = partial_connector_config

    @abstractmethod
    def _initialize_trainer_config(self) -> None:
        trainer_config = {
            "lr": 0.025,
            "arch_lr": 3e-4,
            "epochs": self.epochs,
            "lora_warm_epochs": self.lora_warm_epochs,
            "optim": "sgd",
            "arch_optim": "adam",
            "optim_config": {
                "momentum": 0.9,
                "nesterov": 0,
                "weight_decay": 3e-4,
            },
            "arch_optim_config": {
                "weight_decay": 1e-3,
            },
            "scheduler": "cosine_annealing_warm_restart",
            "criterion": "cross_entropy",
            "batch_size": 64,
            "learning_rate_min": 0.0,
            "cutout": -1,
            "cutout_length": 16,
            "train_portion": 0.7,
            "use_data_parallel": True,
            "checkpointing_freq": 1,
        }

        self.trainer_config = trainer_config

    @abstractmethod
    def _initialize_dropout_config(self) -> None:
        dropout_config = {
            "p": self.dropout if self.dropout is not None else 0.0,
            "p_min": 0.0,
            "anneal_frequency": "epoch",
            "anneal_type": "linear",
            "max_iter": self.epochs,
        }
        self.dropout_config = dropout_config

    def configure_sampler(self, **kwargs) -> None:  # type: ignore
        assert self.sampler_config is not None
        for config_key in kwargs:
            assert (
                config_key in self.sampler_config  # type: ignore
            ), f"{config_key} not a valid configuration for the sampler of type \
                {self.config_type}"
            self.sampler_config[config_key] = kwargs[config_key]  # type: ignore

    def configure_perturbator(self, **kwargs) -> None:  # type: ignore
        assert (
            self.perturb_type != "none"
        ), "Perturbator is initialized with None, \
            re-initialize with random or adverserial"

        for config_key in kwargs:
            assert (
                config_key in self.perturb_config  # type: ignore
            ), f"{config_key} not a valid configuration for the perturbator of \
                type {self.perturb_type}"
            self.perturb_config[config_key] = kwargs[config_key]  # type: ignore

    def configure_partial_connector(self, **kwargs) -> None:  # type: ignore
        assert self.is_partial_connection is True
        for config_key in kwargs:
            assert (
                config_key in self.partial_connector_config  # type: ignore
            ), f"{config_key} not a valid configuration for the partial connector"
            self.partial_connector_config[config_key] = kwargs[  # type: ignore
                config_key
            ]

    def configure_trainer(self, **kwargs) -> None:  # type: ignore
        for config_key in kwargs:
            assert (
                config_key in self.trainer_config
            ), f"{config_key} not a valid configuration for the trainer"
            self.trainer_config[config_key] = kwargs[config_key]

    def configure_dropout(self, **kwargs) -> None:  # type: ignore
        for config_key in kwargs:
            assert (
                config_key in self.dropout_config
            ), f"{config_key} not a valid configuration for the dropout module"
            self.dropout_config[config_key] = kwargs[config_key]

    def configure_lora_config(self, **kwargs) -> None:  # type: ignore
        for config_key in kwargs:
            assert (
                config_key in self.lora_config
            ), f"{config_key} not a valid configuration for the lora layers"
            self.lora_config[config_key] = kwargs[config_key]

    @abstractmethod
    def set_searchspace_config(self, config: dict) -> None:
        self.searchspace_config = config

    @abstractmethod
    def configure_extra_config(self, config: dict) -> None:
        self.extra_config = config<|MERGE_RESOLUTION|>--- conflicted
+++ resolved
@@ -29,13 +29,12 @@
         self.lora_warm_epochs = lora_warm_epochs
         self._initialize_trainer_config()
         self._initialize_sampler_config()
-<<<<<<< HEAD
-        self.set_partial_connector(is_partial_connection)
-        self.set_lora_configs(lora_rank)
-        self.set_dropout(dropout)
-        self.set_perturb(perturbation, perturbator_sample_frequency)
-
-    def set_lora_configs(
+        self._set_partial_connector(is_partial_connection)
+        self._set_lora_configs(lora_rank)
+        self._set_dropout(dropout)
+        self._set_perturb(perturbation, perturbator_sample_frequency)
+
+    def _set_lora_configs(
         self,
         lora_rank: int = 0,
         lora_dropout: float = 0,
@@ -49,14 +48,7 @@
             "merge_weights": merge_weights,
         }
 
-    def set_perturb(
-=======
-        self._set_partial_connector(is_partial_connection)
-        self._set_dropout(dropout)
-        self._set_perturb(perturbation, perturbator_sample_frequency)
-
     def _set_perturb(
->>>>>>> 7f94194b
         self,
         perturb_type: str | None = None,
         perturbator_sample_frequency: str = "epoch",
