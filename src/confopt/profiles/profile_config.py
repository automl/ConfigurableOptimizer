--- conflicted
+++ resolved
@@ -37,12 +37,9 @@
         prune_epochs: list[int] | None = None,
         prune_fractions: list[float] | None = None,
         is_arch_attention_enabled: bool = False,
-<<<<<<< HEAD
         is_regularization_enabled: bool = False,
         regularization_config: dict | None = None,
-=======
         pt_select_architecture: bool = False,
->>>>>>> a9989a5e
     ) -> None:
         self.config_type = config_type
         self.epochs = epochs
@@ -349,7 +346,6 @@
             ), f"{config_key} not a valid configuration for the oles config"
             self.oles_config[config_key] = kwargs[config_key]
 
-<<<<<<< HEAD
     def configure_regularization(self, **kwargs) -> None:  # type: ignore
         for config_key in kwargs:
             assert (
@@ -362,7 +358,7 @@
                 ), f"Invalid keys for the regularization config '{config_key}'"
 
             self.regularization_config[config_key] = kwargs[config_key]
-=======
+
     def configure_pt_selection(self, **kwargs) -> None:  # type: ignore
         for config_key in kwargs:
             assert config_key in self.pt_select_configs, (
@@ -370,7 +366,6 @@
                 + "perturbation based selection config"
             )
             self.pt_select_configs[config_key] = kwargs[config_key]
->>>>>>> a9989a5e
 
     @abstractmethod
     def set_searchspace_config(self, config: dict) -> None:
