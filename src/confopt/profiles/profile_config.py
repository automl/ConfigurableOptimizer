from __future__ import annotations

from abc import abstractmethod
from typing import Literal
import warnings

import torch

DEVICE = torch.device("cuda") if torch.cuda.is_available() else torch.device("cpu")
# TODO Change this to real data
ADVERSERIAL_DATA = (
    torch.randn(2, 3, 32, 32).to(DEVICE),
    torch.randint(0, 9, (2,)).to(DEVICE),
)
INIT_CHANNEL_NUM = 16


class BaseProfile:
    def __init__(
        self,
        config_type: str,
        epochs: int = 100,
        is_partial_connection: bool = False,
        dropout: float | None = None,
        perturbation: str | None = None,
        perturbator_sample_frequency: str = "epoch",
        sampler_arch_combine_fn: str = "default",
        entangle_op_weights: bool = False,
        lora_rank: int = 0,
        lora_warm_epochs: int = 0,
        lora_toggle_epochs: list[int] | None = None,
        lora_toggle_probability: float | None = None,
        seed: int = 100,
        searchspace_str: str = "nb201",
        oles: bool = False,
        calc_gm_score: bool = False,
        prune_epochs: list[int] | None = None,
        prune_num_keeps: list[int] | None = None,
<<<<<<< HEAD
        pt_select_architecture: bool = False,
=======
        is_arch_attention_enabled: bool = False,
>>>>>>> 133f1e42
    ) -> None:
        self.config_type = config_type
        self.epochs = epochs
        self.lora_warm_epochs = lora_warm_epochs
        self.seed = seed
        self.searchspace_str = searchspace_str
        self.sampler_arch_combine_fn = sampler_arch_combine_fn
        self._initialize_trainer_config()
        self._initialize_sampler_config()
        self._set_partial_connector(is_partial_connection)
        self._set_lora_configs(
            lora_rank,
            lora_warm_epochs,
            toggle_epochs=lora_toggle_epochs,
            lora_toggle_probability=lora_toggle_probability,
        )
        self._set_dropout(dropout)
        self._set_perturb(perturbation, perturbator_sample_frequency)
        self.entangle_op_weights = entangle_op_weights
        self._set_oles_configs(oles, calc_gm_score)
        self._set_pruner_configs(prune_epochs, prune_num_keeps)
        self._set_pt_select_configs(pt_select_architecture)

        PROFILE_TYPE = "BASE"
        self.sampler_type = str.lower(PROFILE_TYPE)
        self.is_arch_attention_enabled = is_arch_attention_enabled

    def _set_pt_select_configs(
        self,
        pt_select_architecture: bool = False,
        pt_projection_criteria: Literal["acc", "loss"] = "acc",
        pt_projection_interval: int = 10,
    ) -> None:
        if pt_select_architecture:
            self.pt_select_configs = {
                "projection_interval": pt_projection_interval,
                "projection_criteria": pt_projection_criteria,
            }
        else:
            self.pt_select_configs = None  # type: ignore

    def _set_pruner_configs(
        self,
        prune_epochs: list[int] | None = None,
        prune_num_keeps: list[int] | None = None,
    ) -> None:
        if prune_epochs is not None:
            assert (
                prune_num_keeps is not None
            ), "Please provide epochs numkeeps to prune with"
            assert len(prune_num_keeps) == len(
                prune_epochs
            ), "Length of both prune_epochs and prune_num_keeps must be same"
            self.pruner_config = {
                "prune_epochs": prune_epochs,
                "prune_num_keeps": prune_num_keeps,
            }

    def _set_lora_configs(
        self,
        lora_rank: int = 0,
        lora_warm_epochs: int = 0,
        lora_dropout: float = 0,
        lora_alpha: int = 1,
        lora_toggle_probability: float | None = None,
        merge_weights: bool = True,
        toggle_epochs: list[int] | None = None,
    ) -> None:
        self.lora_config = {
            "r": lora_rank,
            "lora_dropout": lora_dropout,
            "lora_alpha": lora_alpha,
            "merge_weights": merge_weights,
        }
        self.lora_toggle_epochs = toggle_epochs
        self.lora_warm_epochs = lora_warm_epochs
        self.lora_toggle_probability = lora_toggle_probability

    def _set_oles_configs(
        self,
        oles: bool = False,
        calc_gm_score: bool = False,
    ) -> None:
        if oles and not calc_gm_score:
            calc_gm_score = True
            warnings.warn(
                "OLES needs gm_score, please pass calc_gm_score as True.", stacklevel=2
            )
        self.oles_config = {"oles": oles, "calc_gm_score": calc_gm_score}

    def _set_perturb(
        self,
        perturb_type: str | None = None,
        perturbator_sample_frequency: str = "epoch",
    ) -> None:
        assert perturbator_sample_frequency in ["epoch", "step"]
        assert perturb_type in ["adverserial", "random", "none", None]
        if perturb_type is None:
            self.perturb_type = "none"
        else:
            self.perturb_type = perturb_type
        self.perturbator_sample_frequency = perturbator_sample_frequency
        self._initialize_perturbation_config()

    def _set_partial_connector(self, is_partial_connection: bool = False) -> None:
        self.is_partial_connection = is_partial_connection
        self._initialize_partial_connector_config()

    def _set_dropout(self, dropout: float | None = None) -> None:
        self.dropout = dropout
        self._initialize_dropout_config()

    def get_config(self) -> dict:
        assert (
            self.sampler_config is not None
        ), "atleast a sampler is needed to initialize the search space"
        weight_type = (
            "weight_entanglement" if self.entangle_op_weights else "weight_sharing"
        )
        config = {
            "sampler": self.sampler_config,
            "perturbator": self.perturb_config,
            "partial_connector": self.partial_connector_config,
            "dropout": self.dropout_config,
            "trainer": self.trainer_config,
            "lora": self.lora_config,
            "lora_extra": {
                "toggle_epochs": self.lora_toggle_epochs,
                "warm_epochs": self.lora_warm_epochs,
                "toggle_probability": self.lora_toggle_probability,
            },
            "sampler_type": self.sampler_type,
            "searchspace_str": self.searchspace_str,
            "weight_type": weight_type,
            "oles": self.oles_config,
<<<<<<< HEAD
            "pt_selection": self.pt_select_configs,
=======
            "is_arch_attention_enabled": self.is_arch_attention_enabled,
>>>>>>> 133f1e42
        }

        if hasattr(self, "pruner_config"):
            config.update({"pruner": self.pruner_config})

        if hasattr(self, "searchspace_config") and self.searchspace_config is not None:
            config.update({"search_space": self.searchspace_config})

        if hasattr(self, "extra_config") and self.extra_config is not None:
            config.update(self.extra_config)
        return config

    @abstractmethod
    def _initialize_sampler_config(self) -> None:
        self.sampler_config = None

    @abstractmethod
    def _initialize_perturbation_config(self) -> None:
        if self.perturb_type == "adverserial":
            perturb_config = {
                "epsilon": 0.3,
                "data": ADVERSERIAL_DATA,
                "loss_criterion": torch.nn.CrossEntropyLoss(),
                "steps": 20,
                "random_start": True,
                "sample_frequency": self.perturbator_sample_frequency,
            }
        elif self.perturb_type == "random":
            perturb_config = {
                "epsilon": 0.3,
                "sample_frequency": self.perturbator_sample_frequency,
            }
        else:
            perturb_config = None

        self.perturb_config = perturb_config

    @abstractmethod
    def _initialize_partial_connector_config(self) -> None:
        partial_connector_config = {"k": 4} if self.is_partial_connection else None
        self.partial_connector_config = partial_connector_config

    @abstractmethod
    def _initialize_trainer_config(self) -> None:
        trainer_config = {
            "lr": 0.025,
            "arch_lr": 3e-4,
            "epochs": self.epochs,
            "lora_warm_epochs": self.lora_warm_epochs,
            "optim": "sgd",
            "arch_optim": "adam",
            "optim_config": {
                "momentum": 0.9,
                "nesterov": 0,
                "weight_decay": 3e-4,
            },
            "arch_optim_config": {
                "weight_decay": 1e-3,
            },
            "scheduler": "cosine_annealing_warm_restart",
            "criterion": "cross_entropy",
            "batch_size": 64,
            "learning_rate_min": 0.0,
            "cutout": -1,
            "cutout_length": 16,
            "train_portion": 0.7,
            "use_data_parallel": True,
            "checkpointing_freq": 1,
            "seed": self.seed,
        }

        self.trainer_config = trainer_config

    @abstractmethod
    def _initialize_dropout_config(self) -> None:
        dropout_config = {
            "p": self.dropout if self.dropout is not None else 0.0,
            "p_min": 0.0,
            "anneal_frequency": "epoch",
            "anneal_type": "linear",
            "max_iter": self.epochs,
        }
        self.dropout_config = dropout_config

    def configure_sampler(self, **kwargs) -> None:  # type: ignore
        assert self.sampler_config is not None
        for config_key in kwargs:
            assert (
                config_key in self.sampler_config  # type: ignore
            ), f"{config_key} not a valid configuration for the sampler of type \
                {self.config_type}"
            self.sampler_config[config_key] = kwargs[config_key]  # type: ignore

    def configure_perturbator(self, **kwargs) -> None:  # type: ignore
        assert (
            self.perturb_type != "none"
        ), "Perturbator is initialized with None, \
            re-initialize with random or adverserial"

        for config_key in kwargs:
            assert (
                config_key in self.perturb_config  # type: ignore
            ), f"{config_key} not a valid configuration for the perturbator of \
                type {self.perturb_type}"
            self.perturb_config[config_key] = kwargs[config_key]  # type: ignore

    def configure_partial_connector(self, **kwargs) -> None:  # type: ignore
        assert self.is_partial_connection is True
        for config_key in kwargs:
            assert (
                config_key in self.partial_connector_config  # type: ignore
            ), f"{config_key} not a valid configuration for the partial connector"
            self.partial_connector_config[config_key] = kwargs[  # type: ignore
                config_key
            ]

    def configure_trainer(self, **kwargs) -> None:  # type: ignore
        for config_key in kwargs:
            assert (
                config_key in self.trainer_config
            ), f"{config_key} not a valid configuration for the trainer"
            self.trainer_config[config_key] = kwargs[config_key]

    def configure_dropout(self, **kwargs) -> None:  # type: ignore
        for config_key in kwargs:
            assert (
                config_key in self.dropout_config
            ), f"{config_key} not a valid configuration for the dropout module"
            self.dropout_config[config_key] = kwargs[config_key]

    def configure_lora(self, **kwargs) -> None:  # type: ignore
        for config_key in kwargs:
            assert (
                config_key in self.lora_config
            ), f"{config_key} not a valid configuration for the lora layers"
            self.lora_config[config_key] = kwargs[config_key]

    def configure_oles(self, **kwargs) -> None:  # type: ignore
        for config_key in kwargs:
            assert (
                config_key in self.oles_config
            ), f"{config_key} not a valid configuration for the oles config"
            self.oles_config[config_key] = kwargs[config_key]

    def configure_pt_selection(self, **kwargs) -> None:  # type: ignore
        for config_key in kwargs:
            assert config_key in self.pt_select_configs, (
                f"{config_key} not a valid configuration for the"
                + "perturbation based selection config"
            )
            self.pt_select_configs[config_key] = kwargs[config_key]

    @abstractmethod
    def set_searchspace_config(self, config: dict) -> None:
        if not hasattr(self, "searchspace_config"):
            self.searchspace_config = config
        else:
            self.searchspace_config.update(config)

    @abstractmethod
    def configure_extra(self, config: dict) -> None:
        self.extra_config = config

    def get_name_wandb_run(self) -> str:
        name_wandb_run = []
        name_wandb_run.append(f"ss_{self.searchspace_str}")
        if self.entangle_op_weights:
            name_wandb_run.append("type_we")
        else:
            name_wandb_run.append("type_ws")
        name_wandb_run.append(f"opt_{self.sampler_type}")
        if self.lora_warm_epochs > 0:
            name_wandb_run.append(f"lorarank_{self.lora_config.get('r')}")
            name_wandb_run.append(f"lorawarmup_{self.lora_warm_epochs}")
        name_wandb_run.append(f"epochs_{self.trainer_config.get('epochs')}")
        name_wandb_run.append(f"seed_{self.seed}")
        if self.oles_config.get("oles"):
            name_wandb_run.append("with_oles")
        name_wandb_run_str = "-".join(name_wandb_run)
        return name_wandb_run_str<|MERGE_RESOLUTION|>--- conflicted
+++ resolved
@@ -36,11 +36,8 @@
         calc_gm_score: bool = False,
         prune_epochs: list[int] | None = None,
         prune_num_keeps: list[int] | None = None,
-<<<<<<< HEAD
         pt_select_architecture: bool = False,
-=======
         is_arch_attention_enabled: bool = False,
->>>>>>> 133f1e42
     ) -> None:
         self.config_type = config_type
         self.epochs = epochs
@@ -176,11 +173,8 @@
             "searchspace_str": self.searchspace_str,
             "weight_type": weight_type,
             "oles": self.oles_config,
-<<<<<<< HEAD
             "pt_selection": self.pt_select_configs,
-=======
             "is_arch_attention_enabled": self.is_arch_attention_enabled,
->>>>>>> 133f1e42
         }
 
         if hasattr(self, "pruner_config"):
