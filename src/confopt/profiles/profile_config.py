--- conflicted
+++ resolved
@@ -21,28 +21,20 @@
         dropout: float | None = None,
         perturbation: str | None = None,
         perturbator_sample_frequency: str = "epoch",
-<<<<<<< HEAD
         entangle_op_weights: bool = False,
-=======
         lora_rank: int = 0,
         lora_warm_epochs: int = 0,
->>>>>>> 683841eb
     ) -> None:
         self.config_type = config_type
         self.epochs = epochs
         self.lora_warm_epochs = lora_warm_epochs
         self._initialize_trainer_config()
         self._initialize_sampler_config()
-<<<<<<< HEAD
-        self.set_partial_connector(is_partial_connection)
-        self.set_dropout(dropout)
-        self.set_perturb(perturbation, perturbator_sample_frequency)
-        self.entangle_op_weights = entangle_op_weights
-=======
         self._set_partial_connector(is_partial_connection)
         self._set_lora_configs(lora_rank)
         self._set_dropout(dropout)
         self._set_perturb(perturbation, perturbator_sample_frequency)
+        self.entangle_op_weights = entangle_op_weights
 
     def _set_lora_configs(
         self,
@@ -57,7 +49,6 @@
             "lora_alpha": lora_alpha,
             "merge_weights": merge_weights,
         }
->>>>>>> 683841eb
 
     def _set_perturb(
         self,
