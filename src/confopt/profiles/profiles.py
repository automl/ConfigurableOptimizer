from __future__ import annotations

from abc import ABC
from collections import namedtuple

from confopt.utils import get_num_classes

from .profile_config import BaseProfile

Genotype = namedtuple("Genotype", "normal normal_concat reduce reduce_concat")


class DARTSProfile(BaseProfile, ABC):
    def __init__(
        self,
        epochs: int,
        is_partial_connection: bool = False,
        dropout: float | None = None,
        perturbation: str | None = None,
        sampler_sample_frequency: str = "step",
        sampler_arch_combine_fn: str = "default",
        perturbator_sample_frequency: str = "epoch",
        partial_connector_config: dict | None = None,
        perturbator_config: dict | None = None,
        entangle_op_weights: bool = False,
        lora_rank: int = 0,
        lora_warm_epochs: int = 0,
        lora_toggle_epochs: list[int] | None = None,
        lora_toggle_probability: float | None = None,
        seed: int = 100,
        searchspace_str: str = "nb201",
        oles: bool = False,
        calc_gm_score: bool = False,
        prune_epochs: list[int] | None = None,
<<<<<<< HEAD
        prune_num_keeps: list[int] | None = None,
        pt_select_architecture: bool = False,
=======
        prune_fractions: list[float] | None = None,
>>>>>>> 35b50ce9
        is_arch_attention_enabled: bool = False,
    ) -> None:
        PROFILE_TYPE = "DARTS"
        self.sampler_sample_frequency = sampler_sample_frequency
        super().__init__(
            PROFILE_TYPE,
            epochs,
            is_partial_connection,
            dropout,
            perturbation,
            perturbator_sample_frequency,
            sampler_arch_combine_fn,
            entangle_op_weights,
            lora_rank,
            lora_warm_epochs,
            lora_toggle_epochs,
            lora_toggle_probability,
            seed,
            searchspace_str,
            oles,
            calc_gm_score,
            prune_epochs,
<<<<<<< HEAD
            prune_num_keeps,
            pt_select_architecture,
=======
            prune_fractions,
>>>>>>> 35b50ce9
            is_arch_attention_enabled,
        )
        self.sampler_type = str.lower(PROFILE_TYPE)

        if partial_connector_config is not None:
            self.configure_partial_connector(**partial_connector_config)

        if perturbator_config is not None:
            self.configure_perturbator(**perturbator_config)

    def _initialize_sampler_config(self) -> None:
        darts_config = {
            "sample_frequency": self.sampler_sample_frequency,
            "arch_combine_fn": self.sampler_arch_combine_fn,
        }
        self.sampler_config = darts_config  # type: ignore


class GDASProfile(BaseProfile, ABC):
    PROFILE_TYPE = "GDAS"

    def __init__(
        self,
        epochs: int,
        is_partial_connection: bool = False,
        dropout: float | None = None,
        perturbation: str | None = None,
        sampler_sample_frequency: str = "step",
        sampler_arch_combine_fn: str = "default",
        perturbator_sample_frequency: str = "epoch",
        tau_min: float = 0.1,
        tau_max: float = 10,
        partial_connector_config: dict | None = None,
        perturbator_config: dict | None = None,
        entangle_op_weights: bool = False,
        lora_rank: int = 0,
        lora_warm_epochs: int = 0,
        lora_toggle_epochs: list[int] | None = None,
        lora_toggle_probability: float | None = None,
        seed: int = 100,
        searchspace_str: str = "nb201",
        oles: bool = False,
        calc_gm_score: bool = False,
        prune_epochs: list[int] | None = None,
<<<<<<< HEAD
        prune_num_keeps: list[int] | None = None,
        pt_select_architecture: bool = False,
=======
        prune_fractions: list[float] | None = None,
>>>>>>> 35b50ce9
        is_arch_attention_enabled: bool = False,
    ) -> None:
        self.sampler_sample_frequency = sampler_sample_frequency
        self.tau_min = tau_min
        self.tau_max = tau_max
        super().__init__(
            self.PROFILE_TYPE,
            epochs,
            is_partial_connection,
            dropout,
            perturbation,
            perturbator_sample_frequency,
            sampler_arch_combine_fn,
            entangle_op_weights,
            lora_rank,
            lora_warm_epochs,
            lora_toggle_epochs,
            lora_toggle_probability,
            seed,
            searchspace_str,
            oles,
            calc_gm_score,
            prune_epochs,
<<<<<<< HEAD
            prune_num_keeps,
            pt_select_architecture,
=======
            prune_fractions,
>>>>>>> 35b50ce9
            is_arch_attention_enabled,
        )
        self.sampler_type = str.lower(self.PROFILE_TYPE)

        if partial_connector_config is not None:
            self.configure_partial_connector(**partial_connector_config)

        if perturbator_config is not None:
            self.configure_perturbator(**perturbator_config)

    def _initialize_sampler_config(self) -> None:
        gdas_config = {
            "sample_frequency": self.sampler_sample_frequency,
            "arch_combine_fn": self.sampler_arch_combine_fn,
            "tau_min": self.tau_min,
            "tau_max": self.tau_max,
        }
        self.sampler_config = gdas_config  # type: ignore


class ReinMaxProfile(GDASProfile):
    PROFILE_TYPE = "REINMAX"


class SNASProfile(BaseProfile, ABC):
    def __init__(
        self,
        epochs: int,
        is_partial_connection: bool = False,
        dropout: float | None = None,
        perturbation: str | None = None,
        sampler_sample_frequency: str = "step",
        sampler_arch_combine_fn: str = "default",
        perturbator_sample_frequency: str = "epoch",
        temp_init: float = 1.0,
        temp_min: float = 0.33,
        temp_annealing: bool = True,
        total_epochs: int = 250,
        partial_connector_config: dict | None = None,
        perturbator_config: dict | None = None,
        entangle_op_weights: bool = False,
        lora_rank: int = 0,
        lora_warm_epochs: int = 0,
        lora_toggle_epochs: list[int] | None = None,
        lora_toggle_probability: float | None = None,
        seed: int = 100,
        searchspace_str: str = "nb201",
        oles: bool = False,
        calc_gm_score: bool = False,
        prune_epochs: list[int] | None = None,
<<<<<<< HEAD
        prune_num_keeps: list[int] | None = None,
        pt_select_architecture: bool = False,
=======
        prune_fractions: list[float] | None = None,
>>>>>>> 35b50ce9
        is_arch_attention_enabled: bool = False,
    ) -> None:
        PROFILE_TYPE = "SNAS"
        self.sampler_sample_frequency = sampler_sample_frequency
        self.temp_init = temp_init
        self.temp_min = temp_min
        self.temp_annealing = temp_annealing
        self.total_epochs = total_epochs
        super().__init__(  # type: ignore
            PROFILE_TYPE,
            epochs,
            is_partial_connection,
            dropout,
            perturbation,
            perturbator_sample_frequency,
            sampler_arch_combine_fn,
            entangle_op_weights,
            lora_rank,
            lora_warm_epochs,
            lora_toggle_epochs,
            lora_toggle_probability,
            seed,
            searchspace_str,
            oles,
            calc_gm_score,
            prune_epochs,
<<<<<<< HEAD
            prune_num_keeps,
            pt_select_architecture,
=======
            prune_fractions,
>>>>>>> 35b50ce9
            is_arch_attention_enabled,
        )
        self.sampler_type = str.lower(PROFILE_TYPE)

        if partial_connector_config is not None:
            self.configure_partial_connector(**partial_connector_config)

        if perturbator_config is not None:
            self.configure_perturbator(**perturbator_config)

    def _initialize_sampler_config(self) -> None:
        snas_config = {
            "sample_frequency": self.sampler_sample_frequency,
            "arch_combine_fn": self.sampler_arch_combine_fn,
            "temp_init": self.temp_init,
            "temp_min": self.temp_min,
            "temp_annealing": self.temp_annealing,
            "total_epochs": self.total_epochs,
        }
        self.sampler_config = snas_config  # type: ignore


class DRNASProfile(BaseProfile, ABC):
    def __init__(
        self,
        epochs: int,
        is_partial_connection: bool = False,
        dropout: float | None = None,
        perturbation: str | None = None,
        sampler_sample_frequency: str = "step",
        perturbator_sample_frequency: str = "epoch",
        sampler_arch_combine_fn: str = "default",
        partial_connector_config: dict | None = None,
        perturbator_config: dict | None = None,
        entangle_op_weights: bool = False,
        lora_rank: int = 0,
        lora_warm_epochs: int = 0,
        lora_toggle_epochs: list[int] | None = None,
        lora_toggle_probability: float | None = None,
        seed: int = 100,
        searchspace_str: str = "nb201",
        oles: bool = False,
        calc_gm_score: bool = False,
        prune_epochs: list[int] | None = None,
<<<<<<< HEAD
        prune_num_keeps: list[int] | None = None,
        pt_select_architecture: bool = False,
=======
        prune_fractions: list[float] | None = None,
>>>>>>> 35b50ce9
        is_arch_attention_enabled: bool = False,
    ) -> None:
        PROFILE_TYPE = "DRNAS"
        self.sampler_sample_frequency = sampler_sample_frequency
        super().__init__(  # type: ignore
            PROFILE_TYPE,
            epochs,
            is_partial_connection,
            dropout,
            perturbation,
            perturbator_sample_frequency,
            sampler_arch_combine_fn,
            entangle_op_weights,
            lora_rank,
            lora_warm_epochs,
            lora_toggle_epochs,
            lora_toggle_probability,
            seed,
            searchspace_str,
            oles,
            calc_gm_score,
            prune_epochs,
<<<<<<< HEAD
            prune_num_keeps,
            pt_select_architecture,
=======
            prune_fractions,
>>>>>>> 35b50ce9
            is_arch_attention_enabled,
        )
        self.sampler_type = str.lower(PROFILE_TYPE)

        if partial_connector_config is not None:
            self.configure_partial_connector(**partial_connector_config)

        if perturbator_config is not None:
            self.configure_perturbator(**perturbator_config)

    def _initialize_sampler_config(self) -> None:
        drnas_config = {
            "sample_frequency": self.sampler_sample_frequency,
            "arch_combine_fn": self.sampler_arch_combine_fn,
        }
        self.sampler_config = drnas_config  # type: ignore


class DiscreteProfile:
    def __init__(self, **kwargs) -> None:  # type: ignore
        self._initialize_trainer_config()
        self._initializa_genotype()
        self.configure_trainer(**kwargs)

    def get_trainer_config(self) -> dict:
        return self.train_config

    def get_genotype(self) -> str:
        return self.genotype

    def _initialize_trainer_config(self) -> None:
        default_train_config = {
            "lr": 0.025,
            "epochs": 100,
            "optim": "sgd",
            "scheduler": "cosine_annealing_lr",
            "optim_config": {
                "momentum": 0.9,
                "nesterov": 0,
                "weight_decay": 3e-4,
            },
            "criterion": "cross_entropy",
            "batch_size": 96,
            "learning_rate_min": 0.0,
            "channel": 36,
            "print_freq": 2,
            "drop_path_prob": 0.2,
            "cutout": -1,
            "cutout_length": 16,
            "train_portion": 0.7,
            "use_ddp": True,
            "checkpointing_freq": 2,
        }
        self.train_config = default_train_config

    def _initializa_genotype(self) -> None:
        self.genotype = str(
            Genotype(
                normal=[
                    ("sep_conv_3x3", 1),
                    ("sep_conv_3x3", 0),
                    ("skip_connect", 0),
                    ("sep_conv_3x3", 1),
                    ("skip_connect", 0),
                    ("sep_conv_3x3", 1),
                    ("sep_conv_3x3", 0),
                    ("skip_connect", 2),
                ],
                normal_concat=[2, 3, 4, 5],
                reduce=[
                    ("max_pool_3x3", 0),
                    ("max_pool_3x3", 1),
                    ("skip_connect", 2),
                    ("max_pool_3x3", 0),
                    ("max_pool_3x3", 0),
                    ("skip_connect", 2),
                    ("skip_connect", 2),
                    ("avg_pool_3x3", 0),
                ],
                reduce_concat=[2, 3, 4, 5],
            )
        )

    def configure_trainer(self, **kwargs) -> None:  # type: ignore
        for config_key in kwargs:
            assert (
                config_key in self.train_config
            ), f"{config_key} not a valid configuration for training a \
            discrete architecture"
            self.train_config[config_key] = kwargs[config_key]

    def set_search_space_config(self, config: dict) -> None:
        self.searchspace_config = config

    def get_searchspace_config(self, searchspace_str: str, dataset_str: str) -> dict:
        if hasattr(self, "searchspace_config"):
            return self.searchspace_config
        if searchspace_str == "nb201":
            searchspace_config = {
                "N": 5,  # num_cells
                "C": 16,  # channels
            }
        elif searchspace_str == "darts":
            searchspace_config = {
                "C": 36,  # init channels
                "layers": 20,  # number of layers
                "auxiliary": False,
            }
        else:
            raise ValueError("search space is not correct")
        searchspace_config["num_classes"] = get_num_classes(dataset_str)
        return searchspace_config<|MERGE_RESOLUTION|>--- conflicted
+++ resolved
@@ -32,13 +32,9 @@
         oles: bool = False,
         calc_gm_score: bool = False,
         prune_epochs: list[int] | None = None,
-<<<<<<< HEAD
-        prune_num_keeps: list[int] | None = None,
+        prune_fractions: list[float] | None = None,
+        is_arch_attention_enabled: bool = False,
         pt_select_architecture: bool = False,
-=======
-        prune_fractions: list[float] | None = None,
->>>>>>> 35b50ce9
-        is_arch_attention_enabled: bool = False,
     ) -> None:
         PROFILE_TYPE = "DARTS"
         self.sampler_sample_frequency = sampler_sample_frequency
@@ -60,13 +56,9 @@
             oles,
             calc_gm_score,
             prune_epochs,
-<<<<<<< HEAD
-            prune_num_keeps,
+            prune_fractions,
+            is_arch_attention_enabled,
             pt_select_architecture,
-=======
-            prune_fractions,
->>>>>>> 35b50ce9
-            is_arch_attention_enabled,
         )
         self.sampler_type = str.lower(PROFILE_TYPE)
 
@@ -110,13 +102,9 @@
         oles: bool = False,
         calc_gm_score: bool = False,
         prune_epochs: list[int] | None = None,
-<<<<<<< HEAD
-        prune_num_keeps: list[int] | None = None,
+        prune_fractions: list[float] | None = None,
+        is_arch_attention_enabled: bool = False,
         pt_select_architecture: bool = False,
-=======
-        prune_fractions: list[float] | None = None,
->>>>>>> 35b50ce9
-        is_arch_attention_enabled: bool = False,
     ) -> None:
         self.sampler_sample_frequency = sampler_sample_frequency
         self.tau_min = tau_min
@@ -139,13 +127,9 @@
             oles,
             calc_gm_score,
             prune_epochs,
-<<<<<<< HEAD
-            prune_num_keeps,
+            prune_fractions,
+            is_arch_attention_enabled,
             pt_select_architecture,
-=======
-            prune_fractions,
->>>>>>> 35b50ce9
-            is_arch_attention_enabled,
         )
         self.sampler_type = str.lower(self.PROFILE_TYPE)
 
@@ -195,13 +179,9 @@
         oles: bool = False,
         calc_gm_score: bool = False,
         prune_epochs: list[int] | None = None,
-<<<<<<< HEAD
-        prune_num_keeps: list[int] | None = None,
+        prune_fractions: list[float] | None = None,
+        is_arch_attention_enabled: bool = False,
         pt_select_architecture: bool = False,
-=======
-        prune_fractions: list[float] | None = None,
->>>>>>> 35b50ce9
-        is_arch_attention_enabled: bool = False,
     ) -> None:
         PROFILE_TYPE = "SNAS"
         self.sampler_sample_frequency = sampler_sample_frequency
@@ -227,13 +207,9 @@
             oles,
             calc_gm_score,
             prune_epochs,
-<<<<<<< HEAD
-            prune_num_keeps,
+            prune_fractions,
+            is_arch_attention_enabled,
             pt_select_architecture,
-=======
-            prune_fractions,
->>>>>>> 35b50ce9
-            is_arch_attention_enabled,
         )
         self.sampler_type = str.lower(PROFILE_TYPE)
 
@@ -277,13 +253,9 @@
         oles: bool = False,
         calc_gm_score: bool = False,
         prune_epochs: list[int] | None = None,
-<<<<<<< HEAD
-        prune_num_keeps: list[int] | None = None,
+        prune_fractions: list[float] | None = None,
+        is_arch_attention_enabled: bool = False,
         pt_select_architecture: bool = False,
-=======
-        prune_fractions: list[float] | None = None,
->>>>>>> 35b50ce9
-        is_arch_attention_enabled: bool = False,
     ) -> None:
         PROFILE_TYPE = "DRNAS"
         self.sampler_sample_frequency = sampler_sample_frequency
@@ -305,13 +277,9 @@
             oles,
             calc_gm_score,
             prune_epochs,
-<<<<<<< HEAD
-            prune_num_keeps,
+            prune_fractions,
+            is_arch_attention_enabled,
             pt_select_architecture,
-=======
-            prune_fractions,
->>>>>>> 35b50ce9
-            is_arch_attention_enabled,
         )
         self.sampler_type = str.lower(PROFILE_TYPE)
 
