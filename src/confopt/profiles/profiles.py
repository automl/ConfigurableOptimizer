--- conflicted
+++ resolved
@@ -33,11 +33,8 @@
         calc_gm_score: bool = False,
         prune_epochs: list[int] | None = None,
         prune_num_keeps: list[int] | None = None,
-<<<<<<< HEAD
         pt_select_architecture: bool = False,
-=======
         is_arch_attention_enabled: bool = False,
->>>>>>> 133f1e42
     ) -> None:
         PROFILE_TYPE = "DARTS"
         self.sampler_sample_frequency = sampler_sample_frequency
@@ -60,11 +57,8 @@
             calc_gm_score,
             prune_epochs,
             prune_num_keeps,
-<<<<<<< HEAD
             pt_select_architecture,
-=======
             is_arch_attention_enabled,
->>>>>>> 133f1e42
         )
         self.sampler_type = str.lower(PROFILE_TYPE)
 
@@ -109,11 +103,8 @@
         calc_gm_score: bool = False,
         prune_epochs: list[int] | None = None,
         prune_num_keeps: list[int] | None = None,
-<<<<<<< HEAD
         pt_select_architecture: bool = False,
-=======
         is_arch_attention_enabled: bool = False,
->>>>>>> 133f1e42
     ) -> None:
         self.sampler_sample_frequency = sampler_sample_frequency
         self.tau_min = tau_min
@@ -137,11 +128,8 @@
             calc_gm_score,
             prune_epochs,
             prune_num_keeps,
-<<<<<<< HEAD
             pt_select_architecture,
-=======
             is_arch_attention_enabled,
->>>>>>> 133f1e42
         )
         self.sampler_type = str.lower(self.PROFILE_TYPE)
 
@@ -192,11 +180,8 @@
         calc_gm_score: bool = False,
         prune_epochs: list[int] | None = None,
         prune_num_keeps: list[int] | None = None,
-<<<<<<< HEAD
         pt_select_architecture: bool = False,
-=======
         is_arch_attention_enabled: bool = False,
->>>>>>> 133f1e42
     ) -> None:
         PROFILE_TYPE = "SNAS"
         self.sampler_sample_frequency = sampler_sample_frequency
@@ -223,11 +208,8 @@
             calc_gm_score,
             prune_epochs,
             prune_num_keeps,
-<<<<<<< HEAD
             pt_select_architecture,
-=======
             is_arch_attention_enabled,
->>>>>>> 133f1e42
         )
         self.sampler_type = str.lower(PROFILE_TYPE)
 
@@ -272,11 +254,8 @@
         calc_gm_score: bool = False,
         prune_epochs: list[int] | None = None,
         prune_num_keeps: list[int] | None = None,
-<<<<<<< HEAD
         pt_select_architecture: bool = False,
-=======
         is_arch_attention_enabled: bool = False,
->>>>>>> 133f1e42
     ) -> None:
         PROFILE_TYPE = "DRNAS"
         self.sampler_sample_frequency = sampler_sample_frequency
@@ -299,11 +278,8 @@
             calc_gm_score,
             prune_epochs,
             prune_num_keeps,
-<<<<<<< HEAD
             pt_select_architecture,
-=======
             is_arch_attention_enabled,
->>>>>>> 133f1e42
         )
         self.sampler_type = str.lower(PROFILE_TYPE)
 
