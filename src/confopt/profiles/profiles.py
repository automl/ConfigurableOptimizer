--- conflicted
+++ resolved
@@ -21,12 +21,9 @@
         perturbator_sample_frequency: str = "epoch",
         partial_connector_config: dict | None = None,
         perturbator_config: dict | None = None,
-<<<<<<< HEAD
-        entangle_op_weights: bool = False,
-=======
-        lora_rank: int = 0,
-        lora_warm_epochs: int = 0,
->>>>>>> 683841eb
+        entangle_op_weights: bool = False,
+        lora_rank: int = 0,
+        lora_warm_epochs: int = 0,
     ) -> None:
         PROFILE_TYPE = "DARTS"
         self.sampler_type = str.lower(PROFILE_TYPE)
@@ -38,12 +35,9 @@
             dropout,
             perturbation,
             perturbator_sample_frequency,
-<<<<<<< HEAD
-            entangle_op_weights,
-=======
-            lora_rank,
-            lora_warm_epochs,
->>>>>>> 683841eb
+            entangle_op_weights,
+            lora_rank,
+            lora_warm_epochs,
         )
 
         if partial_connector_config is not None:
@@ -70,12 +64,9 @@
         tau_max: float = 10,
         partial_connector_config: dict | None = None,
         perturbator_config: dict | None = None,
-<<<<<<< HEAD
-        entangle_op_weights: bool = False,
-=======
-        lora_rank: int = 0,
-        lora_warm_epochs: int = 0,
->>>>>>> 683841eb
+        entangle_op_weights: bool = False,
+        lora_rank: int = 0,
+        lora_warm_epochs: int = 0,
     ) -> None:
         PROFILE_TYPE = "GDAS"
         self.sampler_type = str.lower(PROFILE_TYPE)
@@ -89,12 +80,9 @@
             dropout,
             perturbation,
             perturbator_sample_frequency,
-<<<<<<< HEAD
-            entangle_op_weights,
-=======
-            lora_rank,
-            lora_warm_epochs,
->>>>>>> 683841eb
+            entangle_op_weights,
+            lora_rank,
+            lora_warm_epochs,
         )
 
         if partial_connector_config is not None:
@@ -127,12 +115,9 @@
         total_epochs: int = 250,
         partial_connector_config: dict | None = None,
         perturbator_config: dict | None = None,
-<<<<<<< HEAD
-        entangle_op_weights: bool = False,
-=======
-        lora_rank: int = 0,
-        lora_warm_epochs: int = 0,
->>>>>>> 683841eb
+        entangle_op_weights: bool = False,
+        lora_rank: int = 0,
+        lora_warm_epochs: int = 0,
     ) -> None:
         PROFILE_TYPE = "SNAS"
         self.sampler_type = str.lower(PROFILE_TYPE)
@@ -148,12 +133,9 @@
             dropout,
             perturbation,
             perturbator_sample_frequency,
-<<<<<<< HEAD
-            entangle_op_weights,
-=======
-            lora_rank,
-            lora_warm_epochs,
->>>>>>> 683841eb
+            entangle_op_weights,
+            lora_rank,
+            lora_warm_epochs,
         )
 
         if partial_connector_config is not None:
@@ -184,12 +166,9 @@
         perturbator_sample_frequency: str = "epoch",
         partial_connector_config: dict | None = None,
         perturbator_config: dict | None = None,
-<<<<<<< HEAD
-        entangle_op_weights: bool = False,
-=======
-        lora_rank: int = 0,
-        lora_warm_epochs: int = 0,
->>>>>>> 683841eb
+        entangle_op_weights: bool = False,
+        lora_rank: int = 0,
+        lora_warm_epochs: int = 0,
     ) -> None:
         PROFILE_TYPE = "DRNAS"
         self.sampler_type = str.lower(PROFILE_TYPE)
@@ -201,12 +180,9 @@
             dropout,
             perturbation,
             perturbator_sample_frequency,
-<<<<<<< HEAD
-            entangle_op_weights,
-=======
-            lora_rank,
-            lora_warm_epochs,
->>>>>>> 683841eb
+            entangle_op_weights,
+            lora_rank,
+            lora_warm_epochs,
         )
 
         if partial_connector_config is not None:
