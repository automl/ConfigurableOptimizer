from __future__ import annotations

from confopt.profiles import GDASProfile
from confopt.train import DatasetType, Experiment, SearchSpaceType

if __name__ == "__main__":
    searchspace = SearchSpaceType("nb201")
    dataset = DatasetType("cifar10")
    seed = 100

    # Sampler and Perturbator have different sample_frequency
    profile = GDASProfile(
<<<<<<< HEAD
        # is_partial_connection=True,
        # perturbation="random",
=======
        epochs=100,
        is_partial_connection=True,
        perturbation="random",
>>>>>>> 683841eb
        sampler_sample_frequency="step",
        perturbator_sample_frequency="epoch",
        tau_max=20,
        tau_min=0.2,
        epochs=1,
    )

    config = profile.get_config()
    print(config)
    IS_DEBUG_MODE = True

    experiment = Experiment(
        search_space=searchspace,
        dataset=dataset,
        seed=seed,
        debug_mode=IS_DEBUG_MODE,
    )

    experiment.run_with_profile(profile)<|MERGE_RESOLUTION|>--- conflicted
+++ resolved
@@ -10,14 +10,8 @@
 
     # Sampler and Perturbator have different sample_frequency
     profile = GDASProfile(
-<<<<<<< HEAD
-        # is_partial_connection=True,
-        # perturbation="random",
-=======
-        epochs=100,
         is_partial_connection=True,
         perturbation="random",
->>>>>>> 683841eb
         sampler_sample_frequency="step",
         perturbator_sample_frequency="epoch",
         tau_max=20,
