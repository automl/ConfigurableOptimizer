--- conflicted
+++ resolved
@@ -1,22 +1,15 @@
 from __future__ import annotations
 
-from confopt.profile import DARTSProfile
+from confopt.profile import GDASProfile
 from confopt.train import Experiment
 from confopt.enums import SearchSpaceType, DatasetType
 
 if __name__ == "__main__":
-<<<<<<< HEAD
-    profile = DARTSProfile(
-        searchspace=SearchSpaceType.DARTS, epochs=3, use_lambda_regularizer=True
-    )
-    profile.configure_searchspace(C=1)
-=======
     profile = GDASProfile(
         searchspace_type=SearchSpaceType.DARTS,
         epochs=3,
     )
 
->>>>>>> 34cf77a5
     experiment = Experiment(
         search_space=SearchSpaceType.DARTS,
         dataset=DatasetType.CIFAR10,
